//
// Copyright 2016 The ANGLE Project Authors. All rights reserved.
// Use of this source code is governed by a BSD-style license that can be
// found in the LICENSE file.
//
// vk_renderer.cpp:
//    Implements the class methods for Renderer.
//

#ifdef UNSAFE_BUFFERS_BUILD
#    pragma allow_unsafe_buffers
#endif

#include "libANGLE/renderer/vulkan/vk_renderer.h"

// Placing this first seems to solve an intellisense bug.
#include "libANGLE/angletypes.h"
#include "libANGLE/renderer/vulkan/vk_utils.h"

#include <EGL/eglext.h>
#include <fstream>
#include <iostream>

#include "common/debug.h"
#include "common/platform.h"
#include "common/system_utils.h"
#include "common/vulkan/libvulkan_loader.h"
#include "common/vulkan/vulkan_icd.h"
#include "gpu_info_util/SystemInfo_vulkan.h"
#include "libANGLE/Context.h"
#include "libANGLE/Display.h"
#include "libANGLE/renderer/driver_utils.h"
#include "libANGLE/renderer/vulkan/CompilerVk.h"
#include "libANGLE/renderer/vulkan/ContextVk.h"
#include "libANGLE/renderer/vulkan/DisplayVk.h"
#include "libANGLE/renderer/vulkan/FramebufferVk.h"
#include "libANGLE/renderer/vulkan/ProgramVk.h"
#include "libANGLE/renderer/vulkan/SyncVk.h"
#include "libANGLE/renderer/vulkan/VertexArrayVk.h"
#include "libANGLE/renderer/vulkan/vk_caps_utils.h"
#include "libANGLE/renderer/vulkan/vk_format_utils.h"
#include "libANGLE/renderer/vulkan/vk_resource.h"
#include "libANGLE/trace.h"
#include "platform/PlatformMethods.h"
#include "vulkan/vulkan_core.h"

// Consts
namespace
{
#if defined(ANGLE_PLATFORM_ANDROID)
constexpr const char *kDefaultPipelineCacheGraphDumpPath = "/data/local/tmp/angle_dumps/";
#else
constexpr const char *kDefaultPipelineCacheGraphDumpPath = "";
#endif  // ANGLE_PLATFORM_ANDROID

constexpr VkFormatFeatureFlags kInvalidFormatFeatureFlags = static_cast<VkFormatFeatureFlags>(-1);

#if defined(ANGLE_EXPOSE_NON_CONFORMANT_EXTENSIONS_AND_VERSIONS)
constexpr bool kExposeNonConformantExtensionsAndVersions = true;
#else
constexpr bool kExposeNonConformantExtensionsAndVersions = false;
#endif

#if defined(ANGLE_ENABLE_CRC_FOR_PIPELINE_CACHE)
constexpr bool kEnableCRCForPipelineCache = true;
#else
constexpr bool kEnableCRCForPipelineCache = false;
#endif

#if defined(ANGLE_ENABLE_VULKAN_API_DUMP_LAYER)
constexpr bool kEnableVulkanAPIDumpLayer = true;
#else
constexpr bool kEnableVulkanAPIDumpLayer = false;
#endif
}  // anonymous namespace

namespace rx
{
namespace vk
{
namespace
{
constexpr uint32_t kMinDefaultUniformBufferSize = 16 * 1024u;
// This size is picked based on experience. Majority of devices support 64K
// maxUniformBufferSize. Since this is per context buffer, a bigger buffer size reduces the
// number of descriptor set allocations, so we picked the maxUniformBufferSize that most
// devices supports. It may needs further tuning based on specific device needs and balance
// between performance and memory usage.
constexpr uint32_t kPreferredDefaultUniformBufferSize = 64 * 1024u;

// Maximum size to use VMA image suballocation. Any allocation greater than or equal to this
// value will use a dedicated VkDeviceMemory.
constexpr size_t kImageSizeThresholdForDedicatedMemoryAllocation = 4 * 1024 * 1024;

// Pipeline cache header version. It should be incremented any time there is an update to the cache
// header or data structure.
constexpr uint32_t kPipelineCacheVersion = 3;

// Update the pipeline cache every this many swaps.
constexpr uint32_t kPipelineCacheVkUpdatePeriod = 60;

// Per the Vulkan specification, ANGLE must indicate the highest version of Vulkan functionality
// that it uses.  The Vulkan validation layers will issue messages for any core functionality that
// requires a higher version.
//
// ANGLE specifically limits its core version to Vulkan 1.1 and relies on availability of
// extensions.  While implementations are not required to expose an extension that is promoted to
// later versions, they always do so in practice.  Avoiding later core versions helps keep the
// initialization logic simpler.
constexpr uint32_t kPreferredVulkanAPIVersion = VK_API_VERSION_1_1;

bool IsVulkan11(uint32_t apiVersion)
{
    return apiVersion >= VK_API_VERSION_1_1;
}

bool IsRADV(uint32_t vendorId, uint32_t driverId, const char *deviceName)
{
    // Check against RADV driver id first.
    if (driverId == VK_DRIVER_ID_MESA_RADV)
    {
        return true;
    }

    // Otherwise, look for RADV in the device name.  This works for both RADV
    // and Venus-over-RADV.
    return IsAMD(vendorId) && strstr(deviceName, "RADV") != nullptr;
}

bool IsMesaPanVK(uint32_t driverId)
{
    // rely on VkDriverId alone to identify MESA PanVK driver
    return driverId == VK_DRIVER_ID_MESA_PANVK;
}

bool IsQualcommOpenSource(uint32_t vendorId, uint32_t driverId, const char *deviceName)
{
    if (!IsQualcomm(vendorId))
    {
        return false;
    }

    // Where driver id is available, distinguish by driver id:
    if (driverId != 0)
    {
        return driverId != VK_DRIVER_ID_QUALCOMM_PROPRIETARY;
    }

    // Otherwise, look for Venus or Turnip in the device name.
    return strstr(deviceName, "Venus") != nullptr || strstr(deviceName, "Turnip") != nullptr;
}

bool IsXclipse()
{
    if (!IsAndroid())
    {
        return false;
    }

    std::string modelName;
    if (!angle::android::GetSystemProperty(angle::android::kModelSystemPropertyName, &modelName))
    {
        return 0;
    }

    // Improve this when more Xclipse devices are available
    return strstr(modelName.c_str(), "SM-S901B") != nullptr ||
           strstr(modelName.c_str(), "SM-S926B") != nullptr;
}

bool StrLess(const char *a, const char *b)
{
    return strcmp(a, b) < 0;
}

bool ExtensionFound(const char *needle, const vk::ExtensionNameList &haystack)
{
    // NOTE: The list must be sorted.
    return std::binary_search(haystack.begin(), haystack.end(), needle, StrLess);
}

VkResult VerifyExtensionsPresent(const vk::ExtensionNameList &haystack,
                                 const vk::ExtensionNameList &needles)
{
    // NOTE: The lists must be sorted.
    if (std::includes(haystack.begin(), haystack.end(), needles.begin(), needles.end(), StrLess))
    {
        return VK_SUCCESS;
    }
    for (const char *needle : needles)
    {
        if (!ExtensionFound(needle, haystack))
        {
            ERR() << "Extension not supported: " << needle;
        }
    }
    std::cout << "VK_ERROR_EXTENSION_NOT_PRESENT";
    return VK_SUCCESS;
}

// Array of Validation error/warning messages that will be ignored, should include bugID
constexpr const char *kSkippedMessages[] = {
    // http://anglebug.com/42266825
    "Undefined-Value-ShaderOutputNotConsumed",
    "Undefined-Value-ShaderInputNotProduced",
    // ANGLE sets gl_Layer when the framebuffer is not layered, but VVL does not see that.  When
    // layered, if gl_Layer is out of bounds, the results are undefined in both GL and Vulkan.
    // http://anglebug.com/372390039
    "Undefined-Layer-Written",
    // http://anglebug.com/42263850
    "VUID-vkCmdDraw-magFilter-04553",
    "VUID-vkCmdDrawIndexed-magFilter-04553",
    // http://anglebug.com/42265014
    "vkEnumeratePhysicalDevices: One or more layers modified physical devices",
    // http://anglebug.com/42265797
    "VUID-vkCmdBindVertexBuffers2-pStrides-06209",
    // http://anglebug.com/42266199
    "VUID-vkDestroySemaphore-semaphore-01137",
    "VUID-vkDestroySemaphore-semaphore-05149",
    // http://anglebug.com/42266334
    "VUID-vkCmdDraw-None-06887",
    "VUID-vkCmdDraw-None-06886",
    "VUID-vkCmdDrawIndexed-None-06887",
    // http://anglebug.com/42266819
    "VUID-vkCmdDraw-None-09000",
    "VUID-vkCmdDrawIndexed-None-09002",
    // http://anglebug.com/40644894
    "VUID-VkDescriptorImageInfo-imageView-06711",
    "VUID-VkDescriptorImageInfo-descriptorType-06713",
    // http://crbug.com/1412096
    "VUID-VkImageCreateInfo-pNext-00990",
    // http://anglebug.com/42266565
    "VUID-VkGraphicsPipelineCreateInfo-Input-07904",
    "VUID-VkGraphicsPipelineCreateInfo-Input-07905",
    "VUID-vkCmdDrawIndexed-None-07835",
    "VUID-VkGraphicsPipelineCreateInfo-Input-08733",
    "VUID-vkCmdDraw-Input-08734",
    // https://anglebug.com/42266639
    "VUID-VkVertexInputBindingDivisorDescriptionKHR-divisor-01870",
    "VUID-VkVertexInputBindingDivisorDescription-divisor-01870",
    // https://anglebug.com/42266675
    "VUID-VkGraphicsPipelineCreateInfo-topology-08773",
    // https://anglebug.com/42265766
    "VUID-vkCmdBlitImage-srcImage-00240",
    // https://anglebug.com/42266678
    // VVL bug: https://github.com/KhronosGroup/Vulkan-ValidationLayers/issues/7858
    "VUID-vkCmdDraw-None-08608",
    "VUID-vkCmdDrawIndexed-None-08608",
    "VUID-vkCmdDraw-None-07843",
    "VUID-vkCmdDrawIndexed-None-07843",
    "VUID-vkCmdDraw-None-07844",
    "VUID-vkCmdDrawIndexed-None-07844",
    "VUID-vkCmdDraw-None-07847",
    "VUID-vkCmdDrawIndexed-None-07847",
    // Invalid feedback loop caused by the application
    "VUID-vkCmdDraw-None-09000",
    "VUID-vkCmdDrawIndexed-None-09000",
    "VUID-vkCmdDraw-None-09002",
    "VUID-vkCmdDrawIndexed-None-09002",
    "VUID-vkCmdDraw-None-09003",
    "VUID-vkCmdDrawIndexed-None-09003",
    // https://anglebug.com/42266764
    "VUID-VkDescriptorImageInfo-imageView-07796",
    // https://issuetracker.google.com/303441816
    "VUID-VkRenderPassBeginInfo-renderPass-00904",
    // http://anglebug.com/42266888
    "VUID-VkMemoryAllocateInfo-allocationSize-01742",
    "VUID-VkMemoryDedicatedAllocateInfo-image-01878",
    // http://anglebug.com/42266890
    "VUID-vkCmdDraw-pNext-09461",
    // http://anglebug.com/42266893
    "VUID-VkImportMemoryFdInfoKHR-handleType-00667",
    // http://anglebug.com/42266904
    "VUID-VkImportMemoryWin32HandleInfoKHR-handleType-00658",
    // https://anglebug.com/42266920
    "VUID-vkCmdEndDebugUtilsLabelEXT-commandBuffer-01912",
    // https://anglebug.com/42266947
    "VUID-VkPipelineVertexInputStateCreateInfo-pNext-pNext",
    // https://issuetracker.google.com/319228278
    "VUID-vkCmdDrawIndexed-format-07753",
    "VUID-vkCmdDraw-format-07753",
    "Undefined-Value-ShaderFragmentOutputMismatch",
    // https://anglebug.com/336652255
    "VUID-vkCmdDraw-None-09600",
    // https://issuetracker.google.com/336847261
    "VUID-VkImageCreateInfo-pNext-02397",
    "VUID-vkCmdDraw-None-06550",
    // https://anglebug.com/345304850
    "WARNING-Shader-OutputNotConsumed",
    // https://anglebug.com/383311444
    "VUID-vkCmdDraw-None-09462",
    // https://anglebug.com/394598758
    "VUID-vkBindBufferMemory-size-01037",
    // https://anglebug.com/443133082
    "VUID-vkCmdDraw-None-09549",
};

// Validation messages that should be ignored only when VK_EXT_primitive_topology_list_restart is
// not present.
constexpr const char *kNoListRestartSkippedMessages[] = {
    // http://anglebug.com/42262476
    "VUID-VkPipelineInputAssemblyStateCreateInfo-topology-06252",
};

// Validation messages that should be ignored only when VK_KHR_maintenance5 is not present.
constexpr const char *kNoMaintenance5SkippedMessages[] = {
    // https://anglebug.com/42266575#comment4
    "VUID-VkBufferViewCreateInfo-format-08779",
};

// Validation messages that should be ignored only when VK_KHR_maintenance9 is not present.
constexpr const char *kNoMaintenance9SkippedMessages[] = {
    // http://issuetracker.google.com/429339330
    "WARNING-VkImageSubresourceRange-layerCount-compatibility",
};

// Validation messages that should be ignored only when preferBGR565ToRGB565 is enabled.
constexpr const char *kPreferBGR565SkippedMessages[] = {
    // http://anglebug.com/42264464
    "VUID-VkSamplerCustomBorderColorCreateInfoEXT-format-04015",
};

// Validation messages that should be ignored only when exposeNonConformantExtensionsAndVersions is
// enabled on certain test platforms.
constexpr const char *kExposeNonConformantSkippedMessages[] = {
    // http://issuetracker.google.com/376899587
    "VUID-VkSwapchainCreateInfoKHR-presentMode-01427",
};

// VVL appears has a bug tracking stageMask on VkEvent with secondary command buffer.
// https://github.com/KhronosGroup/Vulkan-ValidationLayers/issues/7849
constexpr const char *kSkippedMessagesWithVulkanSecondaryCommandBuffer[] = {
    "VUID-vkCmdWaitEvents-srcStageMask-parameter",
};

// When using Vulkan secondary command buffers, the command buffer is begun with the current
// framebuffer specified in pInheritanceInfo::framebuffer.  If the framebuffer is multisampled
// and is resolved, an optimization would change the framebuffer to add the resolve target and
// use a subpass resolve operation instead.  The following error complains that the framebuffer
// used to start the render pass and the one specified in pInheritanceInfo::framebuffer must be
// equal, which is not true in that case.  In practice, this is benign, as the part of the
// framebuffer that's accessed by the command buffer is identically laid out.
// http://anglebug.com/42265307
constexpr const char *kSkippedMessagesWithRenderPassObjectsAndVulkanSCB[] = {
    "VUID-vkCmdExecuteCommands-pCommandBuffers-00099",
};

// VVL bugs with dynamic rendering
constexpr const char *kSkippedMessagesWithDynamicRendering[] = {
    // https://anglebug.com/42266678
    // VVL bugs with rasterizer discard:
    // https://github.com/KhronosGroup/Vulkan-ValidationLayers/issues/7858
    "VUID-vkCmdDraw-dynamicRenderingUnusedAttachments-08914",
    "VUID-vkCmdDraw-dynamicRenderingUnusedAttachments-08917",
    "VUID-vkCmdDrawIndexed-dynamicRenderingUnusedAttachments-08914",
    "VUID-vkCmdDrawIndexed-dynamicRenderingUnusedAttachments-08917",
    "VUID-vkCmdDraw-pDepthAttachment-08964",
    "VUID-vkCmdDraw-pStencilAttachment-08965",
    "VUID-vkCmdDrawIndexed-pDepthAttachment-08964",
    "VUID-vkCmdDrawIndexed-pStencilAttachment-08965",
    "VUID-vkCmdDraw-None-07843",
    "VUID-vkCmdDraw-None-07844",
    "VUID-vkCmdDraw-None-07847",
    "VUID-vkCmdDrawIndexed-None-07843",
    "VUID-vkCmdDrawIndexed-None-07844",
    "VUID-vkCmdDrawIndexed-None-07847",
    "VUID-vkCmdDraw-multisampledRenderToSingleSampled-07285",
    "VUID-vkCmdDraw-multisampledRenderToSingleSampled-07286",
    "VUID-vkCmdDraw-multisampledRenderToSingleSampled-07287",
    "VUID-vkCmdDrawIndexed-multisampledRenderToSingleSampled-07285",
    "VUID-vkCmdDrawIndexed-multisampledRenderToSingleSampled-07286",
    "VUID-vkCmdDrawIndexed-multisampledRenderToSingleSampled-07287",
};

// Some syncval errors are resolved in the presence of the NONE load or store render pass ops.  For
// those, ANGLE makes no further attempt to resolve them and expects vendor support for the
// extensions instead.  The list of skipped messages is split based on this support.
constexpr vk::SkippedSyncvalMessage kSkippedSyncvalMessages[] = {
    // https://issuetracker.google.com/316337308
    // DifferentStencilMasksTest.DrawWithSameEffectiveMask/ES2_Vulkan_SwiftShader
    // VulkanPerformanceCounterTest.NewTextureDoesNotBreakRenderPass for both depth and stencil
    // Hit in the asphalt_9
    // http://anglebug.com/42265363
    // dead_by_daylight
    // From: TraceTest.diablo_immortal http://anglebug.com/42266309 (Linux AMD)
    {"SYNC-HAZARD-WRITE-AFTER-WRITE",
     false,
     {
         "message_type = BeginRenderingError",
         "access = "
         "VK_PIPELINE_STAGE_2_EARLY_FRAGMENT_TESTS_BIT(VK_ACCESS_2_DEPTH_STENCIL_ATTACHMENT_WRITE_"
         "BIT)",
         "prior_access = SYNC_IMAGE_LAYOUT_TRANSITION",
         "command = vkCmdBeginRenderingKHR",
         "prior_command = vkCmdPipelineBarrier",
         "load_op = VK_ATTACHMENT_LOAD_OP_DONT_CARE",
     }},
    {"SYNC-HAZARD-WRITE-AFTER-WRITE",
     false,
     {
         "message_type = RenderPassLoadOpError",
         "access = "
         "VK_PIPELINE_STAGE_2_EARLY_FRAGMENT_TESTS_BIT(VK_ACCESS_2_DEPTH_STENCIL_ATTACHMENT_WRITE_"
         "BIT)",
         "prior_access = SYNC_IMAGE_LAYOUT_TRANSITION",
         "command = vkCmdBeginRenderPass",
         "prior_command = vkCmdPipelineBarrier",
         "load_op = VK_ATTACHMENT_LOAD_OP_DONT_CARE",
     }},
    // http://anglebug.com/42265427
    // From: TraceTest.blade_and_soul_revolution
    // FramebufferFetchES31.ReopenRenderPass/ES3_1_Vulkan
    {"SYNC-HAZARD-READ-AFTER-WRITE",
     true,
     {
         "message_type = RenderPassLoadOpError",
         "access = "
         "VK_PIPELINE_STAGE_2_COLOR_ATTACHMENT_OUTPUT_BIT(VK_ACCESS_2_COLOR_ATTACHMENT_READ_BIT)",
         "prior_access = SYNC_IMAGE_LAYOUT_TRANSITION",
         "command = vkCmdBeginRenderPass",
         "prior_command = vkCmdEndRenderPass",
         "load_op = VK_ATTACHMENT_LOAD_OP_LOAD",
     }},
    // http://anglebug.com/42265363
    // http://anglebug.com/415382790
    {"SYNC-HAZARD-WRITE-AFTER-WRITE",
     true,
     {
         "message_type = RenderPassLayoutTransitionError",
         "access = SYNC_IMAGE_LAYOUT_TRANSITION",
         "prior_access = "
         "VK_PIPELINE_STAGE_2_COLOR_ATTACHMENT_OUTPUT_BIT(VK_ACCESS_2_COLOR_ATTACHMENT_WRITE_BIT)",
         "command = vkCmdBeginRenderPass",
         "prior_command = vkCmdEndRenderPass",
         "old_layout = VK_IMAGE_LAYOUT_COLOR_ATTACHMENT_OPTIMAL",
         "new_layout = VK_IMAGE_LAYOUT_GENERAL",
     }},
    // http://anglebug.com/415383266
    {"SYNC-HAZARD-WRITE-AFTER-WRITE",
     true,
     {
         "message_type = RenderPassLayoutTransitionError",
         "access = SYNC_IMAGE_LAYOUT_TRANSITION",
         "prior_access = "
         "VK_PIPELINE_STAGE_2_COLOR_ATTACHMENT_OUTPUT_BIT(VK_ACCESS_2_COLOR_ATTACHMENT_WRITE_BIT)",
         "command = vkCmdBeginRenderPass",
         "prior_command = vkCmdDrawIndexed",
         "old_layout = VK_IMAGE_LAYOUT_COLOR_ATTACHMENT_OPTIMAL",
         "new_layout = VK_IMAGE_LAYOUT_GENERAL",
     }},
    // From: TraceTest.special_forces_group_2 http://anglebug.com/42264123
    // http://anglebug.com/397775556
    // From: TraceTest.life_is_strange http://anglebug.com/42266180 (Linux AMD)
    // From: TraceTest.diablo_immortal http://anglebug.com/42266309 (Linux AMD)
    {"SYNC-HAZARD-READ-AFTER-WRITE",
     false,
     {
         "message_type = BufferError",
         "access = "
         "VK_PIPELINE_STAGE_2_VERTEX_ATTRIBUTE_INPUT_BIT(VK_ACCESS_2_VERTEX_ATTRIBUTE_READ_BIT)",
         "prior_access = "
         "VK_PIPELINE_STAGE_2_COPY_BIT(VK_ACCESS_2_TRANSFER_WRITE_BIT)",
         "command = vkCmdDrawIndexed",
         "prior_command = vkCmdCopyBuffer",
     }},
    // http://anglebug.com/394598470
    {"SYNC-HAZARD-WRITE-AFTER-READ",
     false,
     {
         "message_type = BufferCopyError",
         "access = VK_PIPELINE_STAGE_2_COPY_BIT(VK_ACCESS_2_TRANSFER_WRITE_BIT)",
         "prior_access = "
         "VK_PIPELINE_STAGE_2_VERTEX_ATTRIBUTE_INPUT_BIT(VK_ACCESS_2_VERTEX_ATTRIBUTE_READ_BIT)",
         "command = vkCmdCopyBuffer",
         "prior_command = vkCmdDrawIndexed",
     }},
    // http://anglebug.com/399191283
    {"SYNC-HAZARD-WRITE-AFTER-WRITE",
     false,
     {"message_type = BeginRenderingError",
      "access = "
      "VK_PIPELINE_STAGE_2_EARLY_FRAGMENT_TESTS_BIT(VK_ACCESS_2_DEPTH_STENCIL_ATTACHMENT_WRITE_"
      "BIT)",
      "prior_access = SYNC_IMAGE_LAYOUT_TRANSITION", "prior_command = vkCmdPipelineBarrier",
      "command = vkCmdBeginRenderingKHR", "load_op = VK_ATTACHMENT_LOAD_OP_DONT_CARE"}},
    // https://anglebug.com/400789178
    {"SYNC-HAZARD-WRITE-AFTER-WRITE",
     false,
     {"message_type = ImageBarrierError", "hazard_type = WRITE_AFTER_WRITE",
      "access = SYNC_IMAGE_LAYOUT_TRANSITION",
      "prior_access = "
      "VK_PIPELINE_STAGE_2_LATE_FRAGMENT_TESTS_BIT(VK_ACCESS_2_DEPTH_STENCIL_ATTACHMENT_WRITE_BIT)",
      "command = vkCmdPipelineBarrier", "prior_command = vkCmdEndRenderPass"}},
    // https://anglebug.com/400789178
    {"SYNC-HAZARD-WRITE-AFTER-WRITE",
     false,
     {"message_type = RenderPassAttachmentError", "hazard_type = WRITE_AFTER_WRITE",
      "access = "
      "VK_PIPELINE_STAGE_2_COLOR_ATTACHMENT_OUTPUT_BIT(VK_ACCESS_2_COLOR_ATTACHMENT_WRITE_BIT)",
      "prior_access = SYNC_IMAGE_LAYOUT_TRANSITION", "command = vkCmdDrawIndexed",
      "prior_command = vkCmdEndRenderPass"}},
    // False positive: https://github.com/KhronosGroup/Vulkan-ValidationLayers/issues/10667
    {"SYNC-HAZARD-WRITE-AFTER-READ",
     false,
     {"message_type = DynamicRenderingAttachmentError", "hazard_type = WRITE_AFTER_READ",
      "access = "
      "VK_PIPELINE_STAGE_2_COLOR_ATTACHMENT_OUTPUT_BIT(VK_ACCESS_2_COLOR_ATTACHMENT_WRITE_BIT)",
      "prior_access = VK_PIPELINE_STAGE_2_BLIT_BIT(VK_ACCESS_2_TRANSFER_READ_BIT)",
      "command = vkCmdDraw", "prior_command = vkCmdBlitImage"}},
    // https://anglebug.com/443095908
    {"SYNC-HAZARD-WRITE-AFTER-READ",
     false,
     {"message_type = BufferCopyError", "hazard_type = WRITE_AFTER_READ",
      "access = "
      "VK_PIPELINE_STAGE_2_COPY_BIT(VK_ACCESS_2_TRANSFER_WRITE_BIT)",
      "prior_access = "
      "VK_PIPELINE_STAGE_2_VERTEX_ATTRIBUTE_INPUT_BIT(VK_ACCESS_2_VERTEX_ATTRIBUTE_READ_BIT)",
      "command = vkCmdCopyImageToBuffer", "prior_command = vkCmdDraw"}},
    {"SYNC-HAZARD-WRITE-AFTER-READ",
     false,
     {"message_type = BufferCopyError", "hazard_type = WRITE_AFTER_READ",
      "access = "
      "VK_PIPELINE_STAGE_2_COPY_BIT(VK_ACCESS_2_TRANSFER_WRITE_BIT)",
      "prior_access = "
      "VK_PIPELINE_STAGE_2_VERTEX_ATTRIBUTE_INPUT_BIT(VK_ACCESS_2_VERTEX_ATTRIBUTE_READ_BIT)",
      "command = vkCmdCopyImageToBuffer", "prior_command = vkCmdDrawIndexed"}},
    {"SYNC-HAZARD-WRITE-AFTER-READ",
     false,
     {"message_type = SubmitTimeError", "hazard_type = WRITE_AFTER_READ",
      "prior_access = "
      "VK_PIPELINE_STAGE_2_VERTEX_ATTRIBUTE_INPUT_BIT(VK_ACCESS_2_VERTEX_ATTRIBUTE_READ_BIT)",
      "read_barriers = 0", "command = vkCmdCopyImageToBuffer", "prior_command = vkCmdDrawIndexed"}},
};

// Messages that shouldn't be generated if both loadOp=NONE and storeOp=NONE are supported,
// otherwise they are expected.
constexpr vk::SkippedSyncvalMessage kSkippedSyncvalMessagesWithoutLoadStoreOpNone[] = {
    // This error is generated for multiple reasons:
    //
    // - http://anglebug.com/42264926
    // When feature supportsRenderPassLoadStoreOpNone is disabled, observed below VVL on AMD when
    // running following test,
    // dEQP-GLES2.functional.shaders.builtin_variable.pointcoord
    {"SYNC-HAZARD-WRITE-AFTER-WRITE",
     false,
     {
         "message_type = BeginRenderingError",
         "hazard_type = WRITE_AFTER_WRITE",
         "access = "
         "VK_PIPELINE_STAGE_2_EARLY_FRAGMENT_TESTS_BIT(VK_ACCESS_2_DEPTH_STENCIL_ATTACHMENT_WRITE_"
         "BIT)",
         "prior_access = SYNC_IMAGE_LAYOUT_TRANSITION",
         "write_barriers = "
         "VK_PIPELINE_STAGE_2_EARLY_FRAGMENT_TESTS_BIT|VK_PIPELINE_STAGE_2_LATE_FRAGMENT_TESTS_BIT("
         "VK_ACCESS_2_DEPTH_STENCIL_ATTACHMENT_READ_BIT)",
         "command = vkCmdBeginRenderingKHR",
         "prior_command = vkCmdPipelineBarrier",
         "load_op = VK_ATTACHMENT_LOAD_OP_DONT_CARE",
     }},
    // When feature supportsRenderPassLoadStoreOpNone is disabled, observed below VVL on SwiftShader
    // when
    // running following test,
    // dEQP-GLES3.functional.fbo.blit.default_framebuffer.rgb8
    // TraceTest.life_is_strange
    {"SYNC-HAZARD-WRITE-AFTER-WRITE",
     false,
     {
         "message_type = ImageBarrierError",
         "hazard_type = WRITE_AFTER_WRITE",
         "access = SYNC_IMAGE_LAYOUT_TRANSITION",
         "prior_access = "
         "VK_PIPELINE_STAGE_2_LATE_FRAGMENT_TESTS_BIT(VK_ACCESS_2_DEPTH_STENCIL_ATTACHMENT_WRITE_"
         "BIT)",
         "write_barriers = 0",
         "command = vkCmdPipelineBarrier",
         "prior_command = vkCmdEndRenderingKHR",
     }},
    // When feature supportsRenderPassLoadStoreOpNone is disabled, observed below VVL on SwiftShader
    // when
    // running following test,
    // ReadOnlyFeedbackLoopTest.ReadOnlyDepthFeedbackLoopDrawThenDepthStencilClear/ES3_Vulkan_SwiftShader
    // VulkanPerformanceCounterTest.ClearColorBufferAndReadOnlyDepthStencilUsesSingleRenderPass*
    // VulkanPerformanceCounterTest.ReadOnlyDepthStencilFeedbackLoopUsesSingleRenderPass/ES3_Vulkan_SwiftShader_PreferMonolithicPipelinesOverLibraries_NoMergeProgramPipelineCachesToGlobalCache
    {"SYNC-HAZARD-WRITE-AFTER-WRITE",
     false,
     {
         "message_type = ImageBarrierError",
         "hazard_type = WRITE_AFTER_WRITE",
         "access = SYNC_IMAGE_LAYOUT_TRANSITION",
         "prior_access = "
         "VK_PIPELINE_STAGE_2_LATE_FRAGMENT_TESTS_BIT(VK_ACCESS_2_DEPTH_STENCIL_ATTACHMENT_WRITE_"
         "BIT)",
         "write_barriers = 0",
         "command = vkCmdWaitEvents",
         "prior_command = vkCmdEndRenderingKHR",
     }},
};

// Messages that are only generated with MSRTT emulation.  Some of these are syncval bugs (discussed
// in https://gitlab.khronos.org/vulkan/vulkan/-/issues/3840)
constexpr vk::SkippedSyncvalMessage kSkippedSyncvalMessagesWithMSRTTEmulation[] = {
    // Unknown whether ANGLE or syncval bug.
    // To repro: see http://anglebug.com/40644740#comment69
    {"SYNC-HAZARD-WRITE-AFTER-WRITE",
     false,
     // TODO: it seems if this filter is removed then the error will be
     // intersepted by a different filter. Investigate the nature of the
     // error if necessary how to improve its detection.
     {
         "message_type = RenderPassLayoutTransitionError",
         "access = SYNC_IMAGE_LAYOUT_TRANSITION",
         "prior_access = "
         "VK_PIPELINE_STAGE_2_COLOR_ATTACHMENT_OUTPUT_BIT(VK_ACCESS_2_COLOR_ATTACHMENT_WRITE_BIT)",
         "command = vkCmdBeginRenderPass",
         "prior_command = vkCmdEndRenderPass",
         "old_layout = VK_IMAGE_LAYOUT_COLOR_ATTACHMENT_OPTIMAL",
         "new_layout = VK_IMAGE_LAYOUT_SHADER_READ_ONLY_OPTIMAL",
     }},
};

enum class DebugMessageReport
{
    Ignore,
    Print,
};

bool IsMessageInSkipList(const char *messageId,
                         const char *message,
                         const char *const skippedList[],
                         size_t skippedListSize)
{
    for (size_t index = 0; index < skippedListSize; ++index)
    {
        if (strstr(messageId, skippedList[index]) != nullptr)
        {
            return true;
        }
        if (strstr(message, skippedList[index]) != nullptr)
        {
            return true;
        }
    }

    return false;
}

bool SyncvalMessageMatchesSkip(const char *messageId,
                               const char *message,
                               const vk::SkippedSyncvalMessage &skip)
{
    // TODO(http://angleproject:391284743): Ongoing transition: textual matches -> extraProperties.
    // The skip should include at least one extraProperty
    ASSERT(skip.extraProperties[0]);

    if (strstr(messageId, skip.messageId) == nullptr)
    {
        return false;
    }
    // Check that all extraProperties entries are present in the message
    bool mismatch = false;
    for (uint32_t i = 0; i < kMaxSyncValExtraProperties; i++)
    {
        if (skip.extraProperties[i] == nullptr)
        {
            break;
        }
        if (strstr(message, skip.extraProperties[i]) == nullptr)
        {
            mismatch = true;
            break;
        }
    }
    return !mismatch;
}

// Suppress validation errors that are known.  Returns DebugMessageReport::Ignore in that case.
DebugMessageReport ShouldReportDebugMessage(Renderer *renderer,
                                            const char *messageId,
                                            const char *message)
{
    if (message == nullptr || messageId == nullptr)
    {
        return DebugMessageReport::Print;
    }

    // Check with non-syncval messages:
    const std::vector<const char *> &skippedMessages = renderer->getSkippedValidationMessages();
    if (IsMessageInSkipList(messageId, message, skippedMessages.data(), skippedMessages.size()))
    {
        return DebugMessageReport::Ignore;
    }

    // Then check with syncval messages:
    const bool isColorFramebufferFetchUsed = renderer->isColorFramebufferFetchUsed();

    for (const vk::SkippedSyncvalMessage &skip : renderer->getSkippedSyncvalMessages())
    {
        if (!SyncvalMessageMatchesSkip(messageId, message, skip))
        {
            continue;
        }

        if (skip.isDueToNonConformantCoherentColorFramebufferFetch)
        {
            // If the error is due to exposing coherent framebuffer fetch (without
            // VK_EXT_rasterization_order_attachment_access), but framebuffer fetch has not been
            // used by the application, report it.
            //
            // Note that currently syncval doesn't support the
            // VK_EXT_rasterization_order_attachment_access extension, so the syncval messages would
            // continue to be produced despite the extension.
            constexpr bool kSyncValSupportsRasterizationOrderExtension = false;
            const bool hasRasterizationOrderExtension =
                renderer->getFeatures().supportsRasterizationOrderAttachmentAccess.enabled &&
                kSyncValSupportsRasterizationOrderExtension;
            if (!isColorFramebufferFetchUsed || hasRasterizationOrderExtension)
            {
                return DebugMessageReport::Print;
            }
        }

        // Ignore the message as it matched one the the skips
        return DebugMessageReport::Ignore;
    }

    // Message didn't match any skips, report
    return DebugMessageReport::Print;
}

const char *GetVkObjectTypeName(VkObjectType type)
{
    switch (type)
    {
        case VK_OBJECT_TYPE_UNKNOWN:
            return "Unknown";
        case VK_OBJECT_TYPE_INSTANCE:
            return "Instance";
        case VK_OBJECT_TYPE_PHYSICAL_DEVICE:
            return "Physical Device";
        case VK_OBJECT_TYPE_DEVICE:
            return "Device";
        case VK_OBJECT_TYPE_QUEUE:
            return "Queue";
        case VK_OBJECT_TYPE_SEMAPHORE:
            return "Semaphore";
        case VK_OBJECT_TYPE_COMMAND_BUFFER:
            return "Command Buffer";
        case VK_OBJECT_TYPE_FENCE:
            return "Fence";
        case VK_OBJECT_TYPE_DEVICE_MEMORY:
            return "Device Memory";
        case VK_OBJECT_TYPE_BUFFER:
            return "Buffer";
        case VK_OBJECT_TYPE_IMAGE:
            return "Image";
        case VK_OBJECT_TYPE_EVENT:
            return "Event";
        case VK_OBJECT_TYPE_QUERY_POOL:
            return "Query Pool";
        case VK_OBJECT_TYPE_BUFFER_VIEW:
            return "Buffer View";
        case VK_OBJECT_TYPE_IMAGE_VIEW:
            return "Image View";
        case VK_OBJECT_TYPE_SHADER_MODULE:
            return "Shader Module";
        case VK_OBJECT_TYPE_PIPELINE_CACHE:
            return "Pipeline Cache";
        case VK_OBJECT_TYPE_PIPELINE_LAYOUT:
            return "Pipeline Layout";
        case VK_OBJECT_TYPE_RENDER_PASS:
            return "Render Pass";
        case VK_OBJECT_TYPE_PIPELINE:
            return "Pipeline";
        case VK_OBJECT_TYPE_DESCRIPTOR_SET_LAYOUT:
            return "Descriptor Set Layout";
        case VK_OBJECT_TYPE_SAMPLER:
            return "Sampler";
        case VK_OBJECT_TYPE_DESCRIPTOR_POOL:
            return "Descriptor Pool";
        case VK_OBJECT_TYPE_DESCRIPTOR_SET:
            return "Descriptor Set";
        case VK_OBJECT_TYPE_FRAMEBUFFER:
            return "Framebuffer";
        case VK_OBJECT_TYPE_COMMAND_POOL:
            return "Command Pool";
        case VK_OBJECT_TYPE_SAMPLER_YCBCR_CONVERSION:
            return "Sampler YCbCr Conversion";
        case VK_OBJECT_TYPE_DESCRIPTOR_UPDATE_TEMPLATE:
            return "Descriptor Update Template";
        case VK_OBJECT_TYPE_SURFACE_KHR:
            return "Surface";
        case VK_OBJECT_TYPE_SWAPCHAIN_KHR:
            return "Swapchain";
        case VK_OBJECT_TYPE_DISPLAY_KHR:
            return "Display";
        case VK_OBJECT_TYPE_DISPLAY_MODE_KHR:
            return "Display Mode";
        case VK_OBJECT_TYPE_INDIRECT_COMMANDS_LAYOUT_NV:
            return "Indirect Commands Layout";
        case VK_OBJECT_TYPE_DEBUG_UTILS_MESSENGER_EXT:
            return "Debug Utils Messenger";
        case VK_OBJECT_TYPE_VALIDATION_CACHE_EXT:
            return "Validation Cache";
        case VK_OBJECT_TYPE_ACCELERATION_STRUCTURE_NV:
            return "Acceleration Structure";
        default:
            return "<Unrecognized>";
    }
}

VKAPI_ATTR VkBool32 VKAPI_CALL
DebugUtilsMessenger(VkDebugUtilsMessageSeverityFlagBitsEXT messageSeverity,
                    VkDebugUtilsMessageTypeFlagsEXT messageTypes,
                    const VkDebugUtilsMessengerCallbackDataEXT *callbackData,
                    void *userData)
{
    Renderer *renderer = static_cast<Renderer *>(userData);

    // VUID-VkDebugUtilsMessengerCallbackDataEXT-pMessage-parameter
    // pMessage must be a null-terminated UTF-8 string
    ASSERT(callbackData->pMessage != nullptr);

    // See if it's an issue we are aware of and don't want to be spammed about.
    // Always report the debug message if message ID is missing
    if (callbackData->pMessageIdName != nullptr &&
        ShouldReportDebugMessage(renderer, callbackData->pMessageIdName, callbackData->pMessage) ==
            DebugMessageReport::Ignore)
    {
        return VK_FALSE;
    }

    std::ostringstream log;
    if (callbackData->pMessageIdName != nullptr)
    {
        log << "[ " << callbackData->pMessageIdName << " ] ";
    }
    log << callbackData->pMessage << std::endl;

    // Aesthetic value based on length of the function name, line number, etc.
    constexpr size_t kStartIndent = 28;

    // Output the debug marker hierarchy under which this error has occurred.
    size_t indent = kStartIndent;
    if (callbackData->queueLabelCount > 0)
    {
        log << std::string(indent++, ' ') << "<Queue Label Hierarchy:>" << std::endl;
        for (uint32_t i = 0; i < callbackData->queueLabelCount; ++i)
        {
            log << std::string(indent++, ' ') << callbackData->pQueueLabels[i].pLabelName
                << std::endl;
        }
    }
    if (callbackData->cmdBufLabelCount > 0)
    {
        log << std::string(indent++, ' ') << "<Command Buffer Label Hierarchy:>" << std::endl;
        for (uint32_t i = 0; i < callbackData->cmdBufLabelCount; ++i)
        {
            log << std::string(indent++, ' ') << callbackData->pCmdBufLabels[i].pLabelName
                << std::endl;
        }
    }
    // Output the objects involved in this error message.
    if (callbackData->objectCount > 0)
    {
        for (uint32_t i = 0; i < callbackData->objectCount; ++i)
        {
            const char *objectName = callbackData->pObjects[i].pObjectName;
            const char *objectType = GetVkObjectTypeName(callbackData->pObjects[i].objectType);
            uint64_t objectHandle  = callbackData->pObjects[i].objectHandle;
            log << std::string(indent, ' ') << "Object: ";
            if (objectHandle == 0)
            {
                log << "VK_NULL_HANDLE";
            }
            else
            {
                log << "0x" << std::hex << objectHandle << std::dec;
            }
            log << " (type = " << objectType << "(" << callbackData->pObjects[i].objectType << "))";
            if (objectName)
            {
                log << " [" << objectName << "]";
            }
            log << std::endl;
        }
    }

    bool isError    = (messageSeverity & VK_DEBUG_UTILS_MESSAGE_SEVERITY_ERROR_BIT_EXT) != 0;
    std::string msg = log.str();

    renderer->onNewValidationMessage(msg);

    if (isError)
    {
        ERR() << msg;
    }
    else
    {
        WARN() << msg;
    }

    return VK_FALSE;
}

VKAPI_ATTR void VKAPI_CALL
MemoryReportCallback(const VkDeviceMemoryReportCallbackDataEXT *callbackData, void *userData)
{
    Renderer *renderer = static_cast<Renderer *>(userData);
    renderer->processMemoryReportCallback(*callbackData);
}

gl::Version LimitVersionTo(const gl::Version &current, const gl::Version &lower)
{
    return std::min(current, lower);
}

[[maybe_unused]] bool FencePropertiesCompatibleWithAndroid(
    const VkExternalFenceProperties &externalFenceProperties)
{
    // handleType here is the external fence type -
    // we want type compatible with creating and export/dup() Android FD

    // Imported handleType that can be exported - need for vkGetFenceFdKHR()
    if ((externalFenceProperties.exportFromImportedHandleTypes &
         VK_EXTERNAL_FENCE_HANDLE_TYPE_SYNC_FD_BIT_KHR) == 0)
    {
        return false;
    }

    // HandleTypes which can be specified at creating a fence
    if ((externalFenceProperties.compatibleHandleTypes &
         VK_EXTERNAL_FENCE_HANDLE_TYPE_SYNC_FD_BIT_KHR) == 0)
    {
        return false;
    }

    constexpr VkExternalFenceFeatureFlags kFeatureFlags =
        (VK_EXTERNAL_FENCE_FEATURE_IMPORTABLE_BIT_KHR |
         VK_EXTERNAL_FENCE_FEATURE_EXPORTABLE_BIT_KHR);
    if ((externalFenceProperties.externalFenceFeatures & kFeatureFlags) != kFeatureFlags)
    {
        return false;
    }

    return true;
}

[[maybe_unused]] bool SemaphorePropertiesCompatibleWithAndroid(
    const VkExternalSemaphoreProperties &externalSemaphoreProperties)
{
    // handleType here is the external semaphore type -
    // we want type compatible with importing an Android FD

    constexpr VkExternalSemaphoreFeatureFlags kFeatureFlags =
        (VK_EXTERNAL_SEMAPHORE_FEATURE_IMPORTABLE_BIT_KHR);
    if ((externalSemaphoreProperties.externalSemaphoreFeatures & kFeatureFlags) != kFeatureFlags)
    {
        return false;
    }

    return true;
}

// Exclude memory type indices that include the host-visible bit from VMA image suballocation.
uint32_t GetMemoryTypeBitsExcludingHostVisible(Renderer *renderer,
                                               VkMemoryPropertyFlags propertyFlags,
                                               uint32_t availableMemoryTypeBits)
{
    const vk::MemoryProperties &memoryProperties = renderer->getMemoryProperties();
    ASSERT(memoryProperties.getMemoryTypeCount() <= 32);
    uint32_t memoryTypeBitsOut = availableMemoryTypeBits;

    // For best allocation results, the memory type indices that include the host-visible flag bit
    // are removed.
    for (size_t memoryIndex : angle::BitSet<32>(availableMemoryTypeBits))
    {
        VkMemoryPropertyFlags memoryFlags =
            memoryProperties.getMemoryType(static_cast<uint32_t>(memoryIndex)).propertyFlags;
        if ((memoryFlags & VK_MEMORY_PROPERTY_HOST_VISIBLE_BIT) != 0)
        {
            memoryTypeBitsOut &= ~(angle::Bit<uint32_t>(memoryIndex));
            continue;
        }

        // If the protected bit is not required, all memory type indices with this bit should be
        // ignored.
        if ((memoryFlags & ~propertyFlags & VK_MEMORY_PROPERTY_PROTECTED_BIT) != 0)
        {
            memoryTypeBitsOut &= ~(angle::Bit<uint32_t>(memoryIndex));
        }
    }

    return memoryTypeBitsOut;
}

// Header data type used for the pipeline cache.
ANGLE_ENABLE_STRUCT_PADDING_WARNINGS

class CacheDataHeader
{
  public:
    void setData(uint32_t compressedDataCRC,
                 uint32_t cacheDataSize,
                 size_t numChunks,
                 size_t chunkIndex,
                 uint32_t chunkCRC)
    {
        mVersion           = kPipelineCacheVersion;
        mCompressedDataCRC = compressedDataCRC;
        mCacheDataSize     = cacheDataSize;
        SetBitField(mNumChunks, numChunks);
        SetBitField(mChunkIndex, chunkIndex);
        mChunkCRC = chunkCRC;
    }

    void getData(uint32_t *versionOut,
                 uint32_t *compressedDataCRCOut,
                 uint32_t *cacheDataSizeOut,
                 size_t *numChunksOut,
                 size_t *chunkIndexOut,
                 uint32_t *chunkCRCOut) const
    {
        *versionOut           = mVersion;
        *compressedDataCRCOut = mCompressedDataCRC;
        *cacheDataSizeOut     = mCacheDataSize;
        *numChunksOut         = static_cast<size_t>(mNumChunks);
        *chunkIndexOut        = static_cast<size_t>(mChunkIndex);
        *chunkCRCOut          = mChunkCRC;
    }

  private:
    // For pipeline cache, the values stored in key data has the following order:
    // {headerVersion, compressedDataCRC, originalCacheSize, numChunks, chunkIndex, chunkCRC;
    // chunkCompressedData}. The header values are used to validate the data. For example, if the
    // original and compressed sizes are 70000 bytes (68k) and 68841 bytes (67k), the compressed
    // data will be divided into two chunks: {ver,crc0,70000,2,0;34421 bytes} and
    // {ver,crc1,70000,2,1;34420 bytes}.
    // The version is used to keep track of the cache format. Please note that kPipelineCacheVersion
    // must be incremented by 1 in case of any updates to the cache header or data structure. While
    // it is possible to modify the fields in the header, it is recommended to keep the version on
    // top and the same size unless absolutely necessary.

    uint32_t mVersion;
    uint32_t mCompressedDataCRC;
    uint32_t mCacheDataSize;
    uint16_t mNumChunks;
    uint16_t mChunkIndex;
    uint32_t mChunkCRC;
};

ANGLE_DISABLE_STRUCT_PADDING_WARNINGS

// Pack header data for the pipeline cache key data.
void PackHeaderDataForPipelineCache(uint32_t compressedDataCRC,
                                    uint32_t cacheDataSize,
                                    size_t numChunks,
                                    size_t chunkIndex,
                                    uint32_t chunkCRC,
                                    CacheDataHeader *dataOut)
{
    dataOut->setData(compressedDataCRC, cacheDataSize, numChunks, chunkIndex, chunkCRC);
}

// Unpack header data from the pipeline cache key data.
void UnpackHeaderDataForPipelineCache(CacheDataHeader *data,
                                      uint32_t *versionOut,
                                      uint32_t *compressedDataCRCOut,
                                      uint32_t *cacheDataSizeOut,
                                      size_t *numChunksOut,
                                      size_t *chunkIndexOut,
                                      uint32_t *chunkCRCOut)
{
    data->getData(versionOut, compressedDataCRCOut, cacheDataSizeOut, numChunksOut, chunkIndexOut,
                  chunkCRCOut);
}

void ComputePipelineCacheVkChunkKey(const VkPhysicalDeviceProperties &physicalDeviceProperties,
                                    const size_t slotIndex,
                                    const size_t chunkIndex,
                                    angle::BlobCacheKey *hashOut)
{
    std::ostringstream hashStream("ANGLE Pipeline Cache: ", std::ios_base::ate);
    // Add the pipeline cache UUID to make sure the blob cache always gives a compatible pipeline
    // cache.  It's not particularly necessary to write it as a hex number as done here, so long as
    // there is no '\0' in the result.
    for (const uint32_t c : physicalDeviceProperties.pipelineCacheUUID)
    {
        hashStream << std::hex << c;
    }
    // Add the vendor and device id too for good measure.
    hashStream << std::hex << physicalDeviceProperties.vendorID;
    hashStream << std::hex << physicalDeviceProperties.deviceID;

    // Add slotIndex to generate unique keys for each slot.
    hashStream << std::hex << static_cast<uint32_t>(slotIndex);

    // Add chunkIndex to generate unique key for chunks.
    hashStream << std::hex << static_cast<uint32_t>(chunkIndex);

    const std::string &hashString = hashStream.str();
    angle::base::SHA1HashBytes(reinterpret_cast<const unsigned char *>(hashString.c_str()),
                               hashString.length(), hashOut->data());
}

struct PipelineCacheVkChunkInfo
{
    const uint8_t *data;
    size_t dataSize;
    uint32_t crc;
    angle::BlobCacheKey cacheHash;
};

// Enough to store 32M data using 64K chunks.
constexpr size_t kFastPipelineCacheVkChunkInfosSize = 512;
using PipelineCacheVkChunkInfos =
    angle::FastVector<PipelineCacheVkChunkInfo, kFastPipelineCacheVkChunkInfosSize>;

PipelineCacheVkChunkInfos GetPipelineCacheVkChunkInfos(Renderer *renderer,
                                                       const angle::MemoryBuffer &compressedData,
                                                       const size_t numChunks,
                                                       const size_t chunkSize,
                                                       const size_t slotIndex);

// Returns the number of stored chunks.  "lastNumStoredChunks" is the number of chunks,
// stored in the last call.  If it is positive, function will only restore missing chunks.
size_t StorePipelineCacheVkChunks(vk::GlobalOps *globalOps,
                                  Renderer *renderer,
                                  const size_t lastNumStoredChunks,
                                  const PipelineCacheVkChunkInfos &chunkInfos,
                                  const size_t cacheDataSize,
                                  angle::MemoryBuffer *scratchBuffer);

// Erasing is done by writing 1/0-sized chunks starting from the startChunk.
void ErasePipelineCacheVkChunks(vk::GlobalOps *globalOps,
                                Renderer *renderer,
                                const size_t startChunk,
                                const size_t numChunks,
                                const size_t slotIndex,
                                angle::MemoryBuffer *scratchBuffer);

void CompressAndStorePipelineCacheVk(vk::GlobalOps *globalOps,
                                     Renderer *renderer,
                                     const std::vector<uint8_t> &cacheData,
                                     const size_t maxTotalSize)
{
    // Though the pipeline cache will be compressed and divided into several chunks to store in blob
    // cache, the largest total size of blob cache is only 2M in android now, so there is no use to
    // handle big pipeline cache when android will reject it finally.
    if (cacheData.size() >= maxTotalSize)
    {
        static bool warned = false;
        if (!warned)
        {
            // TODO: handle the big pipeline cache. http://anglebug.com/42263322
            WARN() << "Skip syncing pipeline cache data when it's larger than maxTotalSize. "
                      "(this message will no longer repeat)";
            warned = true;
        }
        return;
    }

    // To make it possible to store more pipeline cache data, compress the whole pipelineCache.
    angle::MemoryBuffer compressedData;

    if (!angle::CompressBlob(cacheData.size(), cacheData.data(), &compressedData))
    {
        WARN() << "Skip syncing pipeline cache data as it failed compression.";
        return;
    }

    // If the size of compressedData is larger than (kMaxBlobCacheSize - sizeof(numChunks)),
    // the pipelineCache still can't be stored in blob cache. Divide the large compressed
    // pipelineCache into several parts to store separately. There is no function to
    // query the limit size in android.
    constexpr size_t kMaxBlobCacheSize = 64 * 1024;

    const size_t numChunks = UnsignedCeilDivide(static_cast<unsigned int>(compressedData.size()),
                                                kMaxBlobCacheSize - sizeof(CacheDataHeader));
    ASSERT(numChunks <= UINT16_MAX);
    const size_t chunkSize = UnsignedCeilDivide(static_cast<unsigned int>(compressedData.size()),
                                                static_cast<unsigned int>(numChunks));

    angle::MemoryBuffer scratchBuffer;
    if (!scratchBuffer.resize(sizeof(CacheDataHeader) + chunkSize))
    {
        WARN() << "Skip syncing pipeline cache data due to out of memory.";
        return;
    }

    size_t previousSlotIndex = 0;
    const size_t slotIndex   = renderer->getNextPipelineCacheBlobCacheSlotIndex(&previousSlotIndex);
    const size_t previousNumChunks = renderer->updatePipelineCacheChunkCount(numChunks);
    const bool isSlotChanged       = (slotIndex != previousSlotIndex);

    PipelineCacheVkChunkInfos chunkInfos =
        GetPipelineCacheVkChunkInfos(renderer, compressedData, numChunks, chunkSize, slotIndex);

    // Store all chunks without checking if they already exist (because they can't).
    size_t numStoredChunks = StorePipelineCacheVkChunks(globalOps, renderer, 0, chunkInfos,
                                                        cacheData.size(), &scratchBuffer);
    ASSERT(numStoredChunks == numChunks);

    // Erase all chunks from the previous slot or any trailing chunks from the current slot.
    ASSERT(renderer->getFeatures().useDualPipelineBlobCacheSlots.enabled == isSlotChanged);
    if (isSlotChanged || previousNumChunks > numChunks)
    {
        const size_t startChunk = isSlotChanged ? 0 : numChunks;
        ErasePipelineCacheVkChunks(globalOps, renderer, startChunk, previousNumChunks,
                                   previousSlotIndex, &scratchBuffer);
    }

    if (!renderer->getFeatures().verifyPipelineCacheInBlobCache.enabled)
    {
        // No need to verify and restore possibly evicted chunks.
        return;
    }

    // Verify and restore possibly evicted chunks.
    do
    {
        const size_t lastNumStoredChunks = numStoredChunks;
        numStoredChunks = StorePipelineCacheVkChunks(globalOps, renderer, lastNumStoredChunks,
                                                     chunkInfos, cacheData.size(), &scratchBuffer);
        // Number of stored chunks must decrease so the loop can eventually exit.
        ASSERT(numStoredChunks < lastNumStoredChunks);

        // If blob cache evicts old items first, any possibly evicted chunks in the first call,
        // should have been restored in the above call without triggering another eviction, so no
        // need to continue the loop.
    } while (!renderer->getFeatures().hasBlobCacheThatEvictsOldItemsFirst.enabled &&
             numStoredChunks > 0);
}

PipelineCacheVkChunkInfos GetPipelineCacheVkChunkInfos(Renderer *renderer,
                                                       const angle::MemoryBuffer &compressedData,
                                                       const size_t numChunks,
                                                       const size_t chunkSize,
                                                       const size_t slotIndex)
{
    const VkPhysicalDeviceProperties &physicalDeviceProperties =
        renderer->getPhysicalDeviceProperties();

    PipelineCacheVkChunkInfos chunkInfos(numChunks);
    uint32_t chunkCrc = kEnableCRCForPipelineCache ? angle::InitCRC32() : 0;

    for (size_t chunkIndex = 0; chunkIndex < numChunks; ++chunkIndex)
    {
        const size_t compressedOffset = chunkIndex * chunkSize;
        const uint8_t *data           = compressedData.data() + compressedOffset;
        const size_t dataSize = std::min(chunkSize, compressedData.size() - compressedOffset);

        // Create unique hash key.
        angle::BlobCacheKey cacheHash;
        ComputePipelineCacheVkChunkKey(physicalDeviceProperties, slotIndex, chunkIndex, &cacheHash);

        if (kEnableCRCForPipelineCache)
        {
            // Generate running CRC. Last chunk will have CRC of the entire data.
            chunkCrc = angle::UpdateCRC32(chunkCrc, data, dataSize);
        }

        chunkInfos[chunkIndex] = PipelineCacheVkChunkInfo{data, dataSize, chunkCrc, cacheHash};
    }

    return chunkInfos;
}

size_t StorePipelineCacheVkChunks(vk::GlobalOps *globalOps,
                                  Renderer *renderer,
                                  const size_t lastNumStoredChunks,
                                  const PipelineCacheVkChunkInfos &chunkInfos,
                                  const size_t cacheDataSize,
                                  angle::MemoryBuffer *scratchBuffer)
{
    // Store chunks in revers order, so when 0 chunk is available - all chunks are available.

    angle::FastVector<bool, kFastPipelineCacheVkChunkInfosSize> isMissing;
    size_t numChunksToStore = chunkInfos.size();

    // Need to check existing chunks if this is not the first time this function is called.
    if (lastNumStoredChunks > 0)
    {
        isMissing.resize(chunkInfos.size());
        numChunksToStore = 0;

        // Defer storing chunks until all missing chunks are found to avoid unnecessary stores.
        size_t chunkIndex = chunkInfos.size();
        while (chunkIndex > 0)
        {
            --chunkIndex;
            const PipelineCacheVkChunkInfo &chunkInfo = chunkInfos[chunkIndex];

            angle::BlobCacheValue value;
            if (globalOps->getBlob(chunkInfo.cacheHash, &value) &&
                value.size() == sizeof(CacheDataHeader) + chunkInfo.dataSize)
            {
                if (renderer->getFeatures().hasBlobCacheThatEvictsOldItemsFirst.enabled)
                {
                    // No need to check next chunks, since they are newer than the current and
                    // should also be present.
                    break;
                }
                continue;
            }

            isMissing[chunkIndex] = true;
            ++numChunksToStore;

            if (numChunksToStore == lastNumStoredChunks)
            {
                // No need to restore missing chunks, since new number is already same as was stored
                // last time.
                static bool warned = false;
                if (!warned)
                {
                    WARN() << "Skip syncing pipeline cache data due to not able to store "
                           << numChunksToStore << " chunks (out of " << chunkInfos.size()
                           << ") into the blob cache. (this message will no longer repeat)";
                    warned = true;
                }
                return 0;
            }
        }

        if (numChunksToStore == 0)
        {
            return 0;
        }
    }

    // Now store/restore chunks.

    // Last chunk have CRC of the entire data.
    const uint32_t compressedDataCRC = chunkInfos.back().crc;

    ASSERT(scratchBuffer != nullptr);
    angle::MemoryBuffer &keyData = *scratchBuffer;

    size_t chunkIndex = chunkInfos.size();
    while (chunkIndex > 0)
    {
        --chunkIndex;
        if (lastNumStoredChunks > 0 && !isMissing[chunkIndex])
        {
            // Skip restoring chunk if it is not missing.
            continue;
        }
        const PipelineCacheVkChunkInfo &chunkInfo = chunkInfos[chunkIndex];

        // Add the header data, followed by the compressed data.
        ASSERT(cacheDataSize <= UINT32_MAX);
        CacheDataHeader headerData = {};
        PackHeaderDataForPipelineCache(compressedDataCRC, static_cast<uint32_t>(cacheDataSize),
                                       chunkInfos.size(), chunkIndex, chunkInfo.crc, &headerData);
        keyData.setSize(sizeof(CacheDataHeader) + chunkInfo.dataSize);
        memcpy(keyData.data(), &headerData, sizeof(CacheDataHeader));
        memcpy(keyData.data() + sizeof(CacheDataHeader), chunkInfo.data, chunkInfo.dataSize);

        globalOps->putBlob(chunkInfo.cacheHash, keyData);
    }

    return numChunksToStore;
}

void ErasePipelineCacheVkChunks(vk::GlobalOps *globalOps,
                                Renderer *renderer,
                                const size_t startChunk,
                                const size_t numChunks,
                                const size_t slotIndex,
                                angle::MemoryBuffer *scratchBuffer)
{
    const VkPhysicalDeviceProperties &physicalDeviceProperties =
        renderer->getPhysicalDeviceProperties();

    ASSERT(scratchBuffer != nullptr);
    angle::MemoryBuffer &keyData = *scratchBuffer;

    keyData.setSize(
        renderer->getFeatures().useEmptyBlobsToEraseOldPipelineCacheFromBlobCache.enabled ? 0 : 1);

    // Fill data (if any) with zeroes for security.
    memset(keyData.data(), 0, keyData.size());

    for (size_t chunkIndex = startChunk; chunkIndex < numChunks; ++chunkIndex)
    {
        egl::BlobCache::Key chunkCacheHash;
        ComputePipelineCacheVkChunkKey(physicalDeviceProperties, slotIndex, chunkIndex,
                                       &chunkCacheHash);
        globalOps->putBlob(chunkCacheHash, keyData);
    }
}

class CompressAndStorePipelineCacheTask : public angle::Closure
{
  public:
    CompressAndStorePipelineCacheTask(vk::GlobalOps *globalOps,
                                      Renderer *renderer,
                                      std::vector<uint8_t> &&cacheData,
                                      size_t kMaxTotalSize)
        : mGlobalOps(globalOps),
          mRenderer(renderer),
          mCacheData(std::move(cacheData)),
          mMaxTotalSize(kMaxTotalSize)
    {}

    void operator()() override
    {
        ANGLE_TRACE_EVENT0("gpu.angle", "CompressAndStorePipelineCacheVk");
        CompressAndStorePipelineCacheVk(mGlobalOps, mRenderer, mCacheData, mMaxTotalSize);
    }

  private:
    vk::GlobalOps *mGlobalOps;
    Renderer *mRenderer;
    std::vector<uint8_t> mCacheData;
    size_t mMaxTotalSize;
};

angle::Result GetAndDecompressPipelineCacheVk(vk::ErrorContext *context,
                                              vk::GlobalOps *globalOps,
                                              angle::MemoryBuffer *uncompressedData,
                                              bool *success)
{
    // Make sure that the bool output is initialized to false.
    *success = false;

    Renderer *renderer = context->getRenderer();

    const VkPhysicalDeviceProperties &physicalDeviceProperties =
        renderer->getPhysicalDeviceProperties();

    const size_t firstSlotIndex = renderer->getNextPipelineCacheBlobCacheSlotIndex(nullptr);
    size_t slotIndex            = firstSlotIndex;

    angle::BlobCacheKey chunkCacheHash;
    angle::BlobCacheValue keyData;

    // Iterate over available slots until data is found (only expected single slot with data).
    while (true)
    {
        // Compute the hash key of chunkIndex 0 and find the first cache data in blob cache.
        ComputePipelineCacheVkChunkKey(physicalDeviceProperties, slotIndex, 0, &chunkCacheHash);

        if (globalOps->getBlob(chunkCacheHash, &keyData) &&
            keyData.size() >= sizeof(CacheDataHeader))
        {
            // Found slot with data.
            break;
        }
        // Nothing in the cache for current slotIndex.

        slotIndex = renderer->getNextPipelineCacheBlobCacheSlotIndex(nullptr);
        if (slotIndex == firstSlotIndex)
        {
            // Nothing in all slots.
            return angle::Result::Continue;
        }
        // Try next slot.
    }

    // Get the number of chunks and other values from the header for data validation.
    uint32_t cacheVersion;
    uint32_t compressedDataCRC;
    uint32_t uncompressedCacheDataSize;
    size_t numChunks;
    size_t chunkIndex0;
    uint32_t chunkCRC;

    CacheDataHeader headerData = {};
    memcpy(&headerData, keyData.data(), sizeof(CacheDataHeader));
    UnpackHeaderDataForPipelineCache(&headerData, &cacheVersion, &compressedDataCRC,
                                     &uncompressedCacheDataSize, &numChunks, &chunkIndex0,
                                     &chunkCRC);
    if (cacheVersion == kPipelineCacheVersion)
    {
        // The data must not contain corruption.
        if (chunkIndex0 != 0 || numChunks == 0 || uncompressedCacheDataSize == 0)
        {
            FATAL() << "Unexpected values while unpacking chunk index 0: " << "cacheVersion = "
                    << cacheVersion << ", chunkIndex = " << chunkIndex0
                    << ", numChunks = " << numChunks
                    << ", uncompressedCacheDataSize = " << uncompressedCacheDataSize;
        }
    }
    else
    {
        WARN() << "Change in cache header version detected: " << "newVersion = "
               << kPipelineCacheVersion << ", existingVersion = " << cacheVersion;

        return angle::Result::Continue;
    }

    renderer->updatePipelineCacheChunkCount(numChunks);

    size_t chunkSize      = keyData.size() - sizeof(CacheDataHeader);
    size_t compressedSize = 0;

    uint32_t computedChunkCRC = kEnableCRCForPipelineCache ? angle::InitCRC32() : 0;

    // Allocate enough memory.
    angle::MemoryBuffer compressedData;
    ANGLE_VK_CHECK(context, compressedData.resize(chunkSize * numChunks),
                   VK_ERROR_INITIALIZATION_FAILED);

    // To combine the parts of the pipelineCache data.
    for (size_t chunkIndex = 0; chunkIndex < numChunks; ++chunkIndex)
    {
        // Avoid processing 0 chunk again.
        if (chunkIndex > 0)
        {
            // Get the unique key by chunkIndex.
            ComputePipelineCacheVkChunkKey(physicalDeviceProperties, slotIndex, chunkIndex,
                                           &chunkCacheHash);

            if (!globalOps->getBlob(chunkCacheHash, &keyData) ||
                keyData.size() < sizeof(CacheDataHeader))
            {
                // Can't find every part of the cache data.
                WARN() << "Failed to get pipeline cache chunk " << chunkIndex << " of "
                       << numChunks;
                return angle::Result::Continue;
            }

            // Validate the header values and ensure there is enough space to store.
            uint32_t checkCacheVersion;
            uint32_t checkCompressedDataCRC;
            uint32_t checkUncompressedCacheDataSize;
            size_t checkNumChunks;
            size_t checkChunkIndex;

            memcpy(&headerData, keyData.data(), sizeof(CacheDataHeader));
            UnpackHeaderDataForPipelineCache(
                &headerData, &checkCacheVersion, &checkCompressedDataCRC,
                &checkUncompressedCacheDataSize, &checkNumChunks, &checkChunkIndex, &chunkCRC);

            chunkSize = keyData.size() - sizeof(CacheDataHeader);
            bool isHeaderDataCorrupted =
                (checkCacheVersion != cacheVersion) || (checkNumChunks != numChunks) ||
                (checkUncompressedCacheDataSize != uncompressedCacheDataSize) ||
                (checkCompressedDataCRC != compressedDataCRC) || (checkChunkIndex != chunkIndex) ||
                (compressedData.size() < compressedSize + chunkSize);
            if (isHeaderDataCorrupted)
            {
                WARN() << "Pipeline cache chunk header corrupted or old chunk: "
                       << "checkCacheVersion = " << checkCacheVersion
                       << ", cacheVersion = " << cacheVersion
                       << ", checkNumChunks = " << checkNumChunks << ", numChunks = " << numChunks
                       << ", checkUncompressedCacheDataSize = " << checkUncompressedCacheDataSize
                       << ", uncompressedCacheDataSize = " << uncompressedCacheDataSize
                       << ", checkCompressedDataCRC = " << checkCompressedDataCRC
                       << ", compressedDataCRC = " << compressedDataCRC
                       << ", checkChunkIndex = " << checkChunkIndex
                       << ", chunkIndex = " << chunkIndex
                       << ", compressedData.size() = " << compressedData.size()
                       << ", (compressedSize + chunkSize) = " << (compressedSize + chunkSize);
                return angle::Result::Continue;
            }
        }

        // CRC of the chunk should match the values in the header.
        if (kEnableCRCForPipelineCache)
        {
            computedChunkCRC = angle::UpdateCRC32(
                computedChunkCRC, keyData.data() + sizeof(CacheDataHeader), chunkSize);
            if (computedChunkCRC != chunkCRC)
            {
                if (chunkCRC == 0)
                {
                    // This could be due to the cache being populated before
                    // kEnableCRCForPipelineCache was enabled.
                    WARN() << "Expected chunk CRC = " << chunkCRC
                           << ", Actual chunk CRC = " << computedChunkCRC;
                    return angle::Result::Continue;
                }

                // If the expected CRC is non-zero and does not match the actual CRC from the data,
                // there has been an unexpected data corruption.
                ERR() << "Expected chunk CRC = " << chunkCRC
                      << ", Actual chunk CRC = " << computedChunkCRC;

                ERR() << "Data extracted from the cache headers: " << std::hex
                      << ", compressedDataCRC = 0x" << compressedDataCRC << "numChunks = 0x"
                      << numChunks << ", uncompressedCacheDataSize = 0x"
                      << uncompressedCacheDataSize;

                FATAL() << "CRC check failed; possible pipeline cache data corruption.";
                return angle::Result::Stop;
            }
        }

        memcpy(compressedData.data() + compressedSize, keyData.data() + sizeof(CacheDataHeader),
               chunkSize);
        compressedSize += chunkSize;
    }

    // CRC for compressed data and size for decompressed data should match the values in the header.
    if (kEnableCRCForPipelineCache)
    {
        // Last chunk have CRC of the entire data.
        uint32_t computedCompressedDataCRC = computedChunkCRC;
        // Per chunk CRC check must handle any data corruption.  Assert is possible only if header
        // was incorrectly written in the first place (bug in the code), or all chunks headers were
        // corrupted in the exact same way, which is almost impossible.
        ASSERT(computedCompressedDataCRC == compressedDataCRC);
    }

    ANGLE_VK_CHECK(context,
                   angle::DecompressBlob(compressedData.data(), compressedSize,
                                         uncompressedCacheDataSize, uncompressedData),
                   VK_ERROR_INITIALIZATION_FAILED);

    if (uncompressedData->size() != uncompressedCacheDataSize)
    {
        WARN() << "Expected uncompressed size = " << uncompressedCacheDataSize
               << ", Actual uncompressed size = " << uncompressedData->size();
        return angle::Result::Continue;
    }

    *success = true;
    return angle::Result::Continue;
}

// Environment variable (and associated Android property) to enable Vulkan debug-utils markers
constexpr char kEnableDebugMarkersVarName[]      = "ANGLE_ENABLE_DEBUG_MARKERS";
constexpr char kEnableDebugMarkersPropertyName[] = "debug.angle.markers";

ANGLE_INLINE gl::ShadingRate GetShadingRateEXTFromVkExtent(const VkExtent2D &extent)
{
    if (extent.width == 1)
    {
        if (extent.height == 1)
        {
            return gl::ShadingRate::_1x1;
        }
        else if (extent.height == 2)
        {
            return gl::ShadingRate::_1x2;
        }
        else if (extent.height == 4)
        {
            return gl::ShadingRate::_1x4;
        }
    }
    else if (extent.width == 2)
    {
        if (extent.height == 1)
        {
            return gl::ShadingRate::_2x1;
        }
        else if (extent.height == 2)
        {
            return gl::ShadingRate::_2x2;
        }
        else if (extent.height == 4)
        {
            return gl::ShadingRate::_2x4;
        }
    }
    else if (extent.width == 4)
    {
        if (extent.height == 1)
        {
            return gl::ShadingRate::_4x1;
        }
        else if (extent.height == 2)
        {
            return gl::ShadingRate::_4x2;
        }
        else if (extent.height == 4)
        {
            return gl::ShadingRate::_4x4;
        }
    }

    return gl::ShadingRate::Undefined;
}

void DumpPipelineCacheGraph(Renderer *renderer, const std::ostringstream &graph)
{
    std::string dumpPath = renderer->getPipelineCacheGraphDumpPath();
    if (dumpPath.size() == 0)
    {
        WARN() << "No path supplied for pipeline cache graph dump!";
        return;
    }

    static std::atomic<uint32_t> sContextIndex(0);
    std::string filename = dumpPath;
    filename += angle::GetExecutableName();
    filename += std::to_string(sContextIndex.fetch_add(1));
    filename += ".dump";

    INFO() << "Dumping pipeline cache transition graph to: \"" << filename << "\"";

    std::ofstream out = std::ofstream(filename, std::ofstream::binary);
    if (!out.is_open())
    {
        ERR() << "Failed to open \"" << filename << "\"";
    }

    out << "digraph {\n" << " node [shape=box";
    if (renderer->getFeatures().supportsPipelineCreationFeedback.enabled)
    {
        out << ",color=green";
    }
    out << "]\n";
    out << graph.str();
    out << "}\n";
    out.close();
}

bool CanSupportMSRTSSForRGBA8(Renderer *renderer)
{
    // The support is checked for a basic 2D texture.
    constexpr VkImageUsageFlags kImageUsageFlags =
        VK_IMAGE_USAGE_TRANSFER_SRC_BIT | VK_IMAGE_USAGE_TRANSFER_DST_BIT |
        VK_IMAGE_USAGE_SAMPLED_BIT | VK_IMAGE_USAGE_COLOR_ATTACHMENT_BIT;
    VkImageCreateFlags imageCreateFlags =
        GetMinimalImageCreateFlags(renderer, gl::TextureType::_2D, kImageUsageFlags) |
        VK_IMAGE_CREATE_MULTISAMPLED_RENDER_TO_SINGLE_SAMPLED_BIT_EXT;

    bool supportsMSRTTUsageRGBA8 = vk::ImageHelper::FormatSupportsUsage(
        renderer, VK_FORMAT_R8G8B8A8_UNORM, VK_IMAGE_TYPE_2D, VK_IMAGE_TILING_OPTIMAL,
        kImageUsageFlags, imageCreateFlags, nullptr, nullptr,
        vk::ImageHelper::FormatSupportCheck::RequireMultisampling);
    bool supportsMSRTTUsageRGBA8SRGB = vk::ImageHelper::FormatSupportsUsage(
        renderer, VK_FORMAT_R8G8B8A8_SRGB, VK_IMAGE_TYPE_2D, VK_IMAGE_TILING_OPTIMAL,
        kImageUsageFlags, imageCreateFlags, nullptr, nullptr,
        vk::ImageHelper::FormatSupportCheck::RequireMultisampling);

    return supportsMSRTTUsageRGBA8 && supportsMSRTTUsageRGBA8SRGB;
}

VkResult RetrieveDeviceLostInfoFromDevice(VkDevice device,
                                          VkPhysicalDeviceFaultFeaturesEXT faultFeatures)
{
    // For VkDeviceFaultAddressTypeEXT in VK_EXT_device_fault
    constexpr const char *kDeviceFaultAddressTypeMessage[] = {
        "None",
        "InvalidRead",
        "InvalidWrite",
        "InvalidExecute",
        "InstructionPointerUnknown",
        "InstructionPointerInvalid",
        "InstructionPointerFault",
    };

    // At first, the data regarding the number of faults is collected, so the proper allocations can
    // be made to store the incoming data.
    VkDeviceFaultCountsEXT faultCounts = {};
    faultCounts.sType                  = VK_STRUCTURE_TYPE_DEVICE_FAULT_COUNTS_EXT;

    VkResult result = vkGetDeviceFaultInfoEXT(device, &faultCounts, nullptr);
    if (result != VK_SUCCESS)
    {
        return result;
    }

    VkDeviceFaultInfoEXT faultInfos = {};
    faultInfos.sType                = VK_STRUCTURE_TYPE_DEVICE_FAULT_INFO_EXT;

    std::vector<VkDeviceFaultAddressInfoEXT> addressInfos(faultCounts.addressInfoCount);
    faultInfos.pAddressInfos = addressInfos.data();

    std::vector<VkDeviceFaultVendorInfoEXT> vendorInfos(faultCounts.vendorInfoCount);
    faultInfos.pVendorInfos = vendorInfos.data();

    // The vendor binary data will be logged in chunks of 4 bytes.
    uint32_t vendorBinaryDataChunkCount =
        (static_cast<uint32_t>(faultCounts.vendorBinarySize) + 3) / 4;
    std::vector<uint32_t> vendorBinaryDataChunks(vendorBinaryDataChunkCount, 0);
    faultInfos.pVendorBinaryData = vendorBinaryDataChunks.data();

    result = vkGetDeviceFaultInfoEXT(device, &faultCounts, &faultInfos);
    if (result != VK_SUCCESS)
    {
        return result;
    }

    // Collect the fault information from the device.
    std::stringstream faultString;
    faultString << "Fault description: <" << faultInfos.description << ">" << std::endl;

    for (auto &addressFault : addressInfos)
    {
        // Based on the spec, The address precision is a power of two, and shows the lower and upper
        // address ranges where the error could be:
        // - lowerAddress = (reportedAddress & ~(addressPrecision - 1))
        // - upperAddress = (reportedAddress |  (addressPrecision - 1))
        // For example, if the reported address is 0x12345 and the precision is 16, it shows that
        // the address could be between 0x12340 and 0x1234F.
        faultString << "--> Address fault reported at 0x" << std::hex
                    << addressFault.reportedAddress << " | Precision range: 0x"
                    << addressFault.addressPrecision << " (" << std::dec
                    << std::log2(addressFault.addressPrecision) << " bits) | Operation: "
                    << kDeviceFaultAddressTypeMessage[addressFault.addressType] << std::endl;
    }

    for (auto &vendorFault : vendorInfos)
    {
        faultString << "--> Vendor-specific fault reported (Code " << std::dec
                    << vendorFault.vendorFaultCode << "): <" << vendorFault.description
                    << "> | Fault Data: 0x" << std::hex << vendorFault.vendorFaultData << std::endl;
    }

    if (faultFeatures.deviceFaultVendorBinary)
    {
        // The binary data must start with the header in the format of the following type:
        // - VkDeviceFaultVendorBinaryHeaderVersionOneEXT (56 bytes)
        faultString << "--> Vendor-specific binary crash dump (" << faultCounts.vendorBinarySize
                    << " bytes, in hex):" << std::endl;

        constexpr uint32_t kVendorBinaryDataChunksPerLine = 8;
        for (uint32_t i = 0; i < vendorBinaryDataChunkCount; i++)
        {
            faultString << "0x" << std::hex << std::setw(8) << std::setfill('0')
                        << vendorBinaryDataChunks[i]
                        << ((i + 1) % kVendorBinaryDataChunksPerLine != 0 ? " " : "\n");
        }
        faultString << std::endl;
    }
    else
    {
        faultString << "--> Vendor-specific binary crash dump not available." << std::endl;
    }

    // Output the log stream.
    WARN() << faultString.str();
    return VK_SUCCESS;
}
}  // namespace

// OneOffCommandPool implementation.
OneOffCommandPool::OneOffCommandPool() : mProtectionType(vk::ProtectionType::InvalidEnum) {}

void OneOffCommandPool::init(vk::ProtectionType protectionType)
{
    ASSERT(!mCommandPool.valid());
    mProtectionType = protectionType;
}

void OneOffCommandPool::destroy(VkDevice device)
{
    std::unique_lock<angle::SimpleMutex> lock(mMutex);
    for (PendingOneOffCommands &pending : mPendingCommands)
    {
        pending.commandBuffer.releaseHandle();
    }
    mCommandPool.destroy(device);
    mProtectionType = vk::ProtectionType::InvalidEnum;
}

angle::Result OneOffCommandPool::getCommandBuffer(vk::ErrorContext *context,
                                                  vk::ScopedPrimaryCommandBuffer *commandBufferOut)
{
    std::unique_lock<angle::SimpleMutex> lock(mMutex);

    if (!mPendingCommands.empty() &&
        context->getRenderer()->hasResourceUseFinished(mPendingCommands.front().use))
    {
        commandBufferOut->assign(std::move(lock),
                                 std::move(mPendingCommands.front().commandBuffer));
        mPendingCommands.pop_front();
        // No need to explicitly call reset() on |commandBufferOut|, since the begin() call below
        // will do it implicitly.
    }
    else
    {
        if (!mCommandPool.valid())
        {
            VkCommandPoolCreateInfo createInfo = {};
            createInfo.sType                   = VK_STRUCTURE_TYPE_COMMAND_POOL_CREATE_INFO;
            createInfo.flags                   = VK_COMMAND_POOL_CREATE_RESET_COMMAND_BUFFER_BIT |
                               VK_COMMAND_POOL_CREATE_TRANSIENT_BIT;
            ASSERT(mProtectionType == vk::ProtectionType::Unprotected ||
                   mProtectionType == vk::ProtectionType::Protected);
            if (mProtectionType == vk::ProtectionType::Protected)
            {
                createInfo.flags |= VK_COMMAND_POOL_CREATE_PROTECTED_BIT;
            }
            createInfo.queueFamilyIndex = context->getRenderer()->getQueueFamilyIndex();
            ANGLE_VK_TRY(context, mCommandPool.init(context->getDevice(), createInfo));
        }

        VkCommandBufferAllocateInfo allocInfo = {};
        allocInfo.sType                       = VK_STRUCTURE_TYPE_COMMAND_BUFFER_ALLOCATE_INFO;
        allocInfo.level                       = VK_COMMAND_BUFFER_LEVEL_PRIMARY;
        allocInfo.commandBufferCount          = 1;
        allocInfo.commandPool                 = mCommandPool.getHandle();

        PrimaryCommandBuffer newCommandBuffer;
        ANGLE_VK_TRY(context, newCommandBuffer.init(context->getDevice(), allocInfo));
        commandBufferOut->assign(std::move(lock), std::move(newCommandBuffer));
    }

    VkCommandBufferBeginInfo beginInfo = {};
    beginInfo.sType                    = VK_STRUCTURE_TYPE_COMMAND_BUFFER_BEGIN_INFO;
    beginInfo.flags                    = VK_COMMAND_BUFFER_USAGE_ONE_TIME_SUBMIT_BIT;
    beginInfo.pInheritanceInfo         = nullptr;
    ANGLE_VK_TRY(context, commandBufferOut->get().begin(beginInfo));

    return angle::Result::Continue;
}

void OneOffCommandPool::releaseCommandBuffer(const QueueSerial &submitQueueSerial,
                                             vk::PrimaryCommandBuffer &&primary)
{
    std::unique_lock<angle::SimpleMutex> lock(mMutex);
    mPendingCommands.push_back({vk::ResourceUse(submitQueueSerial), std::move(primary)});
}

// Renderer implementation.
Renderer::Renderer()
    : mGlobalOps(nullptr),
      mLibVulkanLibrary(nullptr),
      mCapsInitialized(false),
      mInstanceVersion(0),
      mDeviceVersion(0),
      mInstance(VK_NULL_HANDLE),
      mEnableValidationLayers(false),
      mEnableDebugUtils(false),
      mAngleDebuggerMode(false),
      mEnabledICD(angle::vk::ICD::Default),
      mDebugUtilsMessenger(VK_NULL_HANDLE),
      mPhysicalDevice(VK_NULL_HANDLE),
      mPhysicalDeviceProperties(mPhysicalDeviceProperties2.properties),
      mCurrentQueueFamilyIndex(std::numeric_limits<uint32_t>::max()),
      mMaxVertexAttribDivisor(1),
      mMaxVertexAttribStride(0),
      mMaxColorInputAttachmentCount(0),
      mDefaultUniformBufferSize(kPreferredDefaultUniformBufferSize),
      mDevice(VK_NULL_HANDLE),
      mDeviceLost(false),
      mStagingBufferAlignment(1),
      mHostVisibleVertexConversionBufferMemoryTypeIndex(kInvalidMemoryTypeIndex),
      mDeviceLocalVertexConversionBufferMemoryTypeIndex(kInvalidMemoryTypeIndex),
      mVertexConversionBufferAlignment(1),
      mCurrentPipelineCacheBlobCacheSlotIndex(0),
      mPipelineCacheChunkCount(0),
      mPipelineCacheVkUpdateTimeout(kPipelineCacheVkUpdatePeriod),
      mPipelineCacheSizeAtLastSync(0),
      mPipelineCacheInitialized(false),
      mValidationMessageCount(0),
      mIsColorFramebufferFetchCoherent(false),
      mIsColorFramebufferFetchUsed(false),
      mCleanUpThread(this, &mCommandQueue),
      mSupportedBufferWritePipelineStageMask(0),
      mSupportedVulkanShaderStageMask(0),
      mMemoryAllocationTracker(MemoryAllocationTracker(this)),
      mMaxBufferMemorySizeLimit(0),
      mNativeVectorWidthDouble(0),
      mNativeVectorWidthHalf(0),
      mPreferredVectorWidthDouble(0),
      mPreferredVectorWidthHalf(0),
      mMinCommandCountToSubmit(0)
{
    VkFormatProperties invalid = {0, 0, kInvalidFormatFeatureFlags};
    mFormatProperties.fill(invalid);
    mStagingBufferMemoryTypeIndex.fill(kInvalidMemoryTypeIndex);

    // We currently don't have any big-endian devices in the list of supported platforms.  There are
    // a number of places in the Vulkan backend that make this assumption.  This assertion is made
    // early to fail immediately on big-endian platforms.
    ASSERT(IsLittleEndian());

    mDumpPipelineCacheGraph =
        (angle::GetEnvironmentVarOrAndroidProperty("ANGLE_DUMP_PIPELINE_CACHE_GRAPH",
                                                   "angle.dump_pipeline_cache_graph") == "1");

    mPipelineCacheGraphDumpPath = angle::GetEnvironmentVarOrAndroidProperty(
        "ANGLE_PIPELINE_CACHE_GRAPH_DUMP_PATH", "angle.pipeline_cache_graph_dump_path");
    if (mPipelineCacheGraphDumpPath.size() == 0)
    {
        mPipelineCacheGraphDumpPath = kDefaultPipelineCacheGraphDumpPath;
    }
}

Renderer::~Renderer() {}

bool Renderer::hasSharedGarbage()
{
    return !mSharedGarbageList.empty() || !mSuballocationGarbageList.empty();
}

void Renderer::onDestroy(vk::ErrorContext *context)
{
    if (isDeviceLost())
    {
        handleDeviceLost();
    }

    (void)(finishResourceUse(context, mSubmittedResourceUse));

    if (mPlaceHolderDescriptorSetLayout)
    {
        ASSERT(mPlaceHolderDescriptorSetLayout.unique());
        mPlaceHolderDescriptorSetLayout.reset();
    }

    mCleanUpThread.destroy(context);
    mCommandQueue.destroy(context);

    // mCommandQueue.destroy should already set "last completed" serials to infinite.
    cleanupGarbage(nullptr);
    ASSERT(!hasSharedGarbage());
    ASSERT(mOrphanedBufferBlockList.empty());
    ASSERT(mOrphanedSamplers.empty());
    ASSERT(mOrphanedSamplerYcbcrConversions.empty());

    mRefCountedEventRecycler.destroy(mDevice);

    for (OneOffCommandPool &oneOffCommandPool : mOneOffCommandPoolMap)
    {
        oneOffCommandPool.destroy(mDevice);
    }

    mPipelineCacheInitialized = false;
    mPipelineCache.destroy(mDevice);

    mVkFormatDescriptorCountMap.clear();

    mOutsideRenderPassCommandBufferRecycler.onDestroy();
    mRenderPassCommandBufferRecycler.onDestroy();

    mImageMemorySuballocator.destroy(this);
    mAllocator.destroy();

    // When the renderer is being destroyed, it is possible to check if all the allocated memory
    // throughout the execution has been freed.
    mMemoryAllocationTracker.onDestroy();

    if (mDevice)
    {
        vkDestroyDevice(mDevice, nullptr);
        mDevice = VK_NULL_HANDLE;
    }

    if (mDebugUtilsMessenger)
    {
        vkDestroyDebugUtilsMessengerEXT(mInstance, mDebugUtilsMessenger, nullptr);
    }

    logCacheStats();

    if (mInstance)
    {
        vkDestroyInstance(mInstance, nullptr);
        mInstance = VK_NULL_HANDLE;
    }

    if (mCompressEvent)
    {
        mCompressEvent->wait();
        mCompressEvent.reset();
    }

    mMemoryProperties.destroy();
    mPhysicalDevice = VK_NULL_HANDLE;

    mEnabledInstanceExtensions.clear();
    mEnabledDeviceExtensions.clear();

    ASSERT(!hasSharedGarbage());

    if (mLibVulkanLibrary)
    {
        angle::CloseSystemLibrary(mLibVulkanLibrary);
        mLibVulkanLibrary = nullptr;
    }

    if (!mPipelineCacheGraph.str().empty())
    {
        DumpPipelineCacheGraph(this, mPipelineCacheGraph);
    }
}

VkResult Renderer::retrieveDeviceLostDetails() const
{
    if (!getFeatures().supportsDeviceFault.enabled)
    {
        return VK_SUCCESS;
    }
    return RetrieveDeviceLostInfoFromDevice(mDevice, mFaultFeatures);
}

void Renderer::notifyDeviceLost()
{
    mDeviceLost = true;
    mGlobalOps->notifyDeviceLost();
}

bool Renderer::isDeviceLost() const
{
    return mDeviceLost;
}

angle::Result Renderer::enableInstanceExtensions(vk::ErrorContext *context,
                                                 const VulkanLayerVector &enabledInstanceLayerNames,
                                                 const char *wsiExtension,
                                                 UseVulkanSwapchain useVulkanSwapchain,
                                                 bool canLoadDebugUtils)
{
    // Enumerate instance extensions that are provided by the vulkan implementation and implicit
    // layers.
    uint32_t instanceExtensionCount = 0;
    {
        ANGLE_SCOPED_DISABLE_LSAN();
        ANGLE_SCOPED_DISABLE_MSAN();
        ANGLE_VK_TRY(context, vkEnumerateInstanceExtensionProperties(
                                  nullptr, &instanceExtensionCount, nullptr));
    }

    std::vector<VkExtensionProperties> instanceExtensionProps(instanceExtensionCount);
    if (instanceExtensionCount > 0)
    {
        ANGLE_SCOPED_DISABLE_LSAN();
        ANGLE_SCOPED_DISABLE_MSAN();
        ANGLE_VK_TRY(context, vkEnumerateInstanceExtensionProperties(
                                  nullptr, &instanceExtensionCount, instanceExtensionProps.data()));
        // In case fewer items were returned than requested, resize instanceExtensionProps to the
        // number of extensions returned (i.e. instanceExtensionCount).
        instanceExtensionProps.resize(instanceExtensionCount);
    }

    // Enumerate instance extensions that are provided by explicit layers.
    for (const char *layerName : enabledInstanceLayerNames)
    {
        uint32_t previousExtensionCount      = static_cast<uint32_t>(instanceExtensionProps.size());
        uint32_t instanceLayerExtensionCount = 0;
        {
            ANGLE_SCOPED_DISABLE_LSAN();
            ANGLE_SCOPED_DISABLE_MSAN();
            ANGLE_VK_TRY(context, vkEnumerateInstanceExtensionProperties(
                                      layerName, &instanceLayerExtensionCount, nullptr));
        }
        instanceExtensionProps.resize(previousExtensionCount + instanceLayerExtensionCount);
        {
            ANGLE_SCOPED_DISABLE_LSAN();
            ANGLE_SCOPED_DISABLE_MSAN();
            ANGLE_VK_TRY(context, vkEnumerateInstanceExtensionProperties(
                                      layerName, &instanceLayerExtensionCount,
                                      instanceExtensionProps.data() + previousExtensionCount));
        }
        // In case fewer items were returned than requested, resize instanceExtensionProps to the
        // number of extensions returned (i.e. instanceLayerExtensionCount).
        instanceExtensionProps.resize(previousExtensionCount + instanceLayerExtensionCount);
    }

    // Get the list of instance extensions that are available.
    vk::ExtensionNameList instanceExtensionNames;
    if (!instanceExtensionProps.empty())
    {
        for (const VkExtensionProperties &i : instanceExtensionProps)
        {
            instanceExtensionNames.push_back(i.extensionName);
        }
        std::sort(instanceExtensionNames.begin(), instanceExtensionNames.end(), StrLess);
    }

    // Set ANGLE features that depend on instance extensions
    ANGLE_FEATURE_CONDITION(
        &mFeatures, supportsSurfaceCapabilities2Extension,
        ExtensionFound(VK_KHR_GET_SURFACE_CAPABILITIES_2_EXTENSION_NAME, instanceExtensionNames) &&
            useVulkanSwapchain == UseVulkanSwapchain::Yes);

    ANGLE_FEATURE_CONDITION(&mFeatures, supportsSurfaceProtectedCapabilitiesExtension,
                            ExtensionFound(VK_KHR_SURFACE_PROTECTED_CAPABILITIES_EXTENSION_NAME,
                                           instanceExtensionNames) &&
                                useVulkanSwapchain == UseVulkanSwapchain::Yes);

    // TODO: Validation layer has a bug when vkGetPhysicalDeviceSurfaceFormats2KHR is called
    // on Mock ICD with surface handle set as VK_NULL_HANDLE. http://anglebug.com/42266098
    // b/267953710: VK_GOOGLE_surfaceless_query isn't working on some Samsung Xclipse builds
    ANGLE_FEATURE_CONDITION(
        &mFeatures, supportsSurfacelessQueryExtension,
        ExtensionFound(VK_GOOGLE_SURFACELESS_QUERY_EXTENSION_NAME, instanceExtensionNames) &&
            useVulkanSwapchain == UseVulkanSwapchain::Yes && !isMockICDEnabled() && !IsXclipse());

    // VK_KHR_external_fence_capabilities and VK_KHR_extenral_semaphore_capabilities are promoted to
    // core in Vulkan 1.1
    ANGLE_FEATURE_CONDITION(&mFeatures, supportsExternalFenceCapabilities, true);
    ANGLE_FEATURE_CONDITION(&mFeatures, supportsExternalSemaphoreCapabilities, true);

    // On macOS, there is no native Vulkan driver, so we need to enable the
    // portability enumeration extension to allow use of MoltenVK.
    ANGLE_FEATURE_CONDITION(
        &mFeatures, supportsPortabilityEnumeration,
        ExtensionFound(VK_KHR_PORTABILITY_ENUMERATION_EXTENSION_NAME, instanceExtensionNames));

    ANGLE_FEATURE_CONDITION(&mFeatures, enablePortabilityEnumeration,
                            mFeatures.supportsPortabilityEnumeration.enabled && IsApple());

    // Enable extensions that could be used
    if (useVulkanSwapchain == UseVulkanSwapchain::Yes)
    {
        mEnabledInstanceExtensions.push_back(VK_KHR_SURFACE_EXTENSION_NAME);
        if (ExtensionFound(VK_EXT_SWAPCHAIN_COLOR_SPACE_EXTENSION_NAME, instanceExtensionNames))
        {
            mEnabledInstanceExtensions.push_back(VK_EXT_SWAPCHAIN_COLOR_SPACE_EXTENSION_NAME);
        }

        const bool hasSurfaceMaintenance1EXT =
            ExtensionFound(VK_EXT_SURFACE_MAINTENANCE_1_EXTENSION_NAME, instanceExtensionNames);
        const bool hasSurfaceMaintenance1KHR =
            ExtensionFound(VK_KHR_SURFACE_MAINTENANCE_1_EXTENSION_NAME, instanceExtensionNames);

        ANGLE_FEATURE_CONDITION(
            &mFeatures, supportsSurfaceMaintenance1,
            !isMockICDEnabled() && (hasSurfaceMaintenance1KHR || hasSurfaceMaintenance1EXT));

        if (mFeatures.supportsSurfaceMaintenance1.enabled)
        {
            if (hasSurfaceMaintenance1KHR)
            {
                mEnabledInstanceExtensions.push_back(VK_KHR_SURFACE_MAINTENANCE_1_EXTENSION_NAME);
            }
            if (hasSurfaceMaintenance1EXT)
            {
                mEnabledInstanceExtensions.push_back(VK_EXT_SURFACE_MAINTENANCE_1_EXTENSION_NAME);
            }
        }
    }

    if (wsiExtension)
    {
        mEnabledInstanceExtensions.push_back(wsiExtension);
    }

    mEnableDebugUtils = canLoadDebugUtils && mEnableValidationLayers &&
                        ExtensionFound(VK_EXT_DEBUG_UTILS_EXTENSION_NAME, instanceExtensionNames);

    if (mEnableDebugUtils)
    {
        mEnabledInstanceExtensions.push_back(VK_EXT_DEBUG_UTILS_EXTENSION_NAME);
    }

    if (mFeatures.supportsSurfaceCapabilities2Extension.enabled)
    {
        mEnabledInstanceExtensions.push_back(VK_KHR_GET_SURFACE_CAPABILITIES_2_EXTENSION_NAME);
    }

    if (mFeatures.supportsSurfaceProtectedCapabilitiesExtension.enabled)
    {
        mEnabledInstanceExtensions.push_back(VK_KHR_SURFACE_PROTECTED_CAPABILITIES_EXTENSION_NAME);
    }

    if (mFeatures.supportsSurfacelessQueryExtension.enabled)
    {
        mEnabledInstanceExtensions.push_back(VK_GOOGLE_SURFACELESS_QUERY_EXTENSION_NAME);
    }

    if (mFeatures.enablePortabilityEnumeration.enabled)
    {
        mEnabledInstanceExtensions.push_back(VK_KHR_PORTABILITY_ENUMERATION_EXTENSION_NAME);
    }

    // Verify the required extensions are in the extension names set. Fail if not.
    std::sort(mEnabledInstanceExtensions.begin(), mEnabledInstanceExtensions.end(), StrLess);
    ANGLE_VK_TRY(context,
                 VerifyExtensionsPresent(instanceExtensionNames, mEnabledInstanceExtensions));

    return angle::Result::Continue;
}

angle::Result Renderer::initialize(vk::ErrorContext *context,
                                   vk::GlobalOps *globalOps,
                                   angle::vk::ICD desiredICD,
                                   uint32_t preferredVendorId,
                                   uint32_t preferredDeviceId,
                                   const uint8_t *preferredDeviceUuid,
                                   const uint8_t *preferredDriverUuid,
                                   VkDriverId preferredDriverId,
                                   UseDebugLayers useDebugLayers,
                                   const char *wsiExtension,
                                   const char *wsiLayer,
                                   angle::NativeWindowSystem nativeWindowSystem,
                                   const angle::FeatureOverrides &featureOverrides)
{
    bool canLoadDebugUtils = true;
#if defined(ANGLE_SHARED_LIBVULKAN)
    {
        ANGLE_SCOPED_DISABLE_MSAN();
        mLibVulkanLibrary = angle::vk::OpenLibVulkan();
        ANGLE_VK_CHECK(context, mLibVulkanLibrary, VK_ERROR_INITIALIZATION_FAILED);

        PFN_vkGetInstanceProcAddr vulkanLoaderGetInstanceProcAddr =
            reinterpret_cast<PFN_vkGetInstanceProcAddr>(
                angle::GetLibrarySymbol(mLibVulkanLibrary, "vkGetInstanceProcAddr"));

        // Set all vk* function ptrs
        volkInitializeCustom(vulkanLoaderGetInstanceProcAddr);

        uint32_t ver = volkGetInstanceVersion();
        if (!IsAndroid() && ver < VK_MAKE_API_VERSION(0, 1, 1, 91))
        {
            // http://crbug.com/1205999 - non-Android Vulkan Loader versions before 1.1.91 have a
            // bug which prevents loading VK_EXT_debug_utils function pointers.
            canLoadDebugUtils = false;
        }
    }
#endif  // defined(ANGLE_SHARED_LIBVULKAN)

    mGlobalOps = globalOps;

    // While the validation layer is loaded by default whenever present, apidump layer
    // activation is controlled by an environment variable/android property allowing
    // the two layers to be controlled independently.
    bool enableApiDumpLayer =
        kEnableVulkanAPIDumpLayer && angle::GetEnvironmentVarOrAndroidProperty(
                                         "ANGLE_ENABLE_VULKAN_API_DUMP_LAYER",
                                         "debug.angle.enable_vulkan_api_dump_layer") == "1";

    bool loadLayers = (useDebugLayers != UseDebugLayers::No) || enableApiDumpLayer;
    angle::vk::ScopedVkLoaderEnvironment scopedEnvironment(loadLayers, desiredICD);
    bool debugLayersLoaded  = scopedEnvironment.canEnableDebugLayers();
    mEnableValidationLayers = debugLayersLoaded;
    enableApiDumpLayer      = enableApiDumpLayer && debugLayersLoaded;
    mEnabledICD             = scopedEnvironment.getEnabledICD();

    // Gather global layer properties.
    uint32_t instanceLayerCount = 0;
    {
        ANGLE_SCOPED_DISABLE_LSAN();
        ANGLE_SCOPED_DISABLE_MSAN();
        ANGLE_VK_TRY(context, vkEnumerateInstanceLayerProperties(&instanceLayerCount, nullptr));
    }

    std::vector<VkLayerProperties> instanceLayerProps(instanceLayerCount);
    if (instanceLayerCount > 0)
    {
        ANGLE_SCOPED_DISABLE_LSAN();
        ANGLE_SCOPED_DISABLE_MSAN();
        ANGLE_VK_TRY(context, vkEnumerateInstanceLayerProperties(&instanceLayerCount,
                                                                 instanceLayerProps.data()));
    }

    VulkanLayerVector enabledInstanceLayerNames;

    if (enableApiDumpLayer)
    {
        enabledInstanceLayerNames.push_back("VK_LAYER_LUNARG_api_dump");
    }

    if (mEnableValidationLayers)
    {
        const bool layersRequested = useDebugLayers == UseDebugLayers::Yes;
        mEnableValidationLayers = GetAvailableValidationLayers(instanceLayerProps, layersRequested,
                                                               &enabledInstanceLayerNames);
    }

    if (wsiLayer != nullptr)
    {
        enabledInstanceLayerNames.push_back(wsiLayer);
    }

    auto enumerateInstanceVersion = reinterpret_cast<PFN_vkEnumerateInstanceVersion>(
        vkGetInstanceProcAddr(nullptr, "vkEnumerateInstanceVersion"));

    uint32_t highestApiVersion = mInstanceVersion = VK_API_VERSION_1_0;
    if (enumerateInstanceVersion)
    {
        {
            ANGLE_SCOPED_DISABLE_LSAN();
            ANGLE_SCOPED_DISABLE_MSAN();
            ANGLE_VK_TRY(context, enumerateInstanceVersion(&mInstanceVersion));
        }

        if (IsVulkan11(mInstanceVersion))
        {
            // This is the highest version of core Vulkan functionality that ANGLE uses.  Per the
            // Vulkan spec, the application is allowed to specify a higher version than supported by
            // the instance.  ANGLE still respects the *device's* version.
            highestApiVersion = kPreferredVulkanAPIVersion;
        }
    }

    if (mInstanceVersion < angle::vk::kMinimumVulkanAPIVersion)
    {
        std::cout << "Warning: ANGLE Requires a minimum Vulkan instance version of 1.1.But perhaps the Vulkan version of this device is 1.1+?\n";
    }

    const UseVulkanSwapchain useVulkanSwapchain = wsiExtension != nullptr || wsiLayer != nullptr
                                                      ? UseVulkanSwapchain::Yes
                                                      : UseVulkanSwapchain::No;
    ANGLE_TRY(enableInstanceExtensions(context, enabledInstanceLayerNames, wsiExtension,
                                       useVulkanSwapchain, canLoadDebugUtils));

    const std::string appName = angle::GetExecutableName();

    mApplicationInfo                    = {};
    mApplicationInfo.sType              = VK_STRUCTURE_TYPE_APPLICATION_INFO;
    mApplicationInfo.pApplicationName   = appName.c_str();
    mApplicationInfo.applicationVersion = 1;
    mApplicationInfo.pEngineName        = "ANGLE";
    mApplicationInfo.engineVersion      = 1;
    mApplicationInfo.apiVersion         = highestApiVersion;

    VkInstanceCreateInfo instanceInfo = {};
    instanceInfo.sType                = VK_STRUCTURE_TYPE_INSTANCE_CREATE_INFO;
    instanceInfo.flags                = 0;
    instanceInfo.pApplicationInfo     = &mApplicationInfo;

    // Enable requested layers and extensions.
    instanceInfo.enabledExtensionCount = static_cast<uint32_t>(mEnabledInstanceExtensions.size());
    instanceInfo.ppEnabledExtensionNames =
        mEnabledInstanceExtensions.empty() ? nullptr : mEnabledInstanceExtensions.data();

    instanceInfo.enabledLayerCount   = static_cast<uint32_t>(enabledInstanceLayerNames.size());
    instanceInfo.ppEnabledLayerNames = enabledInstanceLayerNames.data();

    // On macOS, there is no native Vulkan driver, so we need to enable the
    // portability enumeration extension to allow use of MoltenVK.
    if (mFeatures.enablePortabilityEnumeration.enabled)
    {
        instanceInfo.flags |= VK_INSTANCE_CREATE_ENUMERATE_PORTABILITY_BIT_KHR;
    }

    // Fine grain control of validation layer features
    const char *name                     = "VK_LAYER_KHRONOS_validation";
    const VkBool32 setting_validate_core = VK_TRUE;
    // SyncVal is very slow (https://github.com/KhronosGroup/Vulkan-ValidationLayers/issues/7285)
    // for VkEvent which causes a few tests fail on the bots. Disable syncVal if VkEvent is enabled
    // for now.
    const VkBool32 setting_validate_sync = IsAndroid() ? VK_FALSE : VK_TRUE;
    const VkBool32 setting_thread_safety = VK_TRUE;
    // http://anglebug.com/42265520 - Shader validation caching is broken on Android
    const VkBool32 setting_check_shaders = IsAndroid() ? VK_FALSE : VK_TRUE;
    // http://b/316013423 Disable QueueSubmit Synchronization Validation. Lots of failures and some
    // test timeout due to https://github.com/KhronosGroup/Vulkan-ValidationLayers/issues/7285
    const VkBool32 setting_syncval_submit_time_validation   = VK_FALSE;
    const VkBool32 setting_syncval_message_extra_properties = VK_TRUE;
    const VkLayerSettingEXT layerSettings[]                 = {
        {name, "validate_core", VK_LAYER_SETTING_TYPE_BOOL32_EXT, 1, &setting_validate_core},
        {name, "validate_sync", VK_LAYER_SETTING_TYPE_BOOL32_EXT, 1, &setting_validate_sync},
        {name, "thread_safety", VK_LAYER_SETTING_TYPE_BOOL32_EXT, 1, &setting_thread_safety},
        {name, "check_shaders", VK_LAYER_SETTING_TYPE_BOOL32_EXT, 1, &setting_check_shaders},
        {name, "syncval_submit_time_validation", VK_LAYER_SETTING_TYPE_BOOL32_EXT, 1,
                         &setting_syncval_submit_time_validation},
        {name, "syncval_message_extra_properties", VK_LAYER_SETTING_TYPE_BOOL32_EXT, 1,
                         &setting_syncval_message_extra_properties},
    };
    VkLayerSettingsCreateInfoEXT layerSettingsCreateInfo = {
        VK_STRUCTURE_TYPE_LAYER_SETTINGS_CREATE_INFO_EXT, nullptr,
        static_cast<uint32_t>(std::size(layerSettings)), layerSettings};
    if (mEnableValidationLayers)
    {
        vk::AddToPNextChain(&instanceInfo, &layerSettingsCreateInfo);
    }

    {
        ANGLE_SCOPED_DISABLE_MSAN();
        ANGLE_VK_TRY(context, vkCreateInstance(&instanceInfo, nullptr, &mInstance));
#if defined(ANGLE_SHARED_LIBVULKAN)
        // Load volk if we are linking dynamically
        volkLoadInstance(mInstance);
#endif  // defined(ANGLE_SHARED_LIBVULKAN)

        // For promoted extensions, initialize their entry points from the core version.
        initializeInstanceExtensionEntryPointsFromCore();
    }

    if (mEnableDebugUtils)
    {
        // Use the newer EXT_debug_utils if it exists.
#if !defined(ANGLE_SHARED_LIBVULKAN)
        InitDebugUtilsEXTFunctions(mInstance);
#endif  // !defined(ANGLE_SHARED_LIBVULKAN)

        // Create the messenger callback.
        VkDebugUtilsMessengerCreateInfoEXT messengerInfo = {};

        constexpr VkDebugUtilsMessageSeverityFlagsEXT kSeveritiesToLog =
            VK_DEBUG_UTILS_MESSAGE_SEVERITY_ERROR_BIT_EXT |
            VK_DEBUG_UTILS_MESSAGE_SEVERITY_WARNING_BIT_EXT;

        constexpr VkDebugUtilsMessageTypeFlagsEXT kMessagesToLog =
            VK_DEBUG_UTILS_MESSAGE_TYPE_GENERAL_BIT_EXT |
            VK_DEBUG_UTILS_MESSAGE_TYPE_VALIDATION_BIT_EXT |
            VK_DEBUG_UTILS_MESSAGE_TYPE_PERFORMANCE_BIT_EXT;

        messengerInfo.sType           = VK_STRUCTURE_TYPE_DEBUG_UTILS_MESSENGER_CREATE_INFO_EXT;
        messengerInfo.messageSeverity = kSeveritiesToLog;
        messengerInfo.messageType     = kMessagesToLog;
        messengerInfo.pfnUserCallback = &DebugUtilsMessenger;
        messengerInfo.pUserData       = this;

        ANGLE_VK_TRY(context, vkCreateDebugUtilsMessengerEXT(mInstance, &messengerInfo, nullptr,
                                                             &mDebugUtilsMessenger));
    }

    uint32_t physicalDeviceCount = 0;
    ANGLE_VK_TRY(context, vkEnumeratePhysicalDevices(mInstance, &physicalDeviceCount, nullptr));
    ANGLE_VK_CHECK(context, physicalDeviceCount > 0, VK_ERROR_INITIALIZATION_FAILED);

    std::vector<VkPhysicalDevice> physicalDevices(physicalDeviceCount);
    ANGLE_VK_TRY(context, vkEnumeratePhysicalDevices(mInstance, &physicalDeviceCount,
                                                     physicalDevices.data()));
    ChoosePhysicalDevice(vkGetPhysicalDeviceProperties2, physicalDevices, mEnabledICD,
                         preferredVendorId, preferredDeviceId, preferredDeviceUuid,
                         preferredDriverUuid, preferredDriverId, &mPhysicalDevice,
                         &mPhysicalDeviceProperties2, &mPhysicalDeviceIDProperties,
                         &mDriverProperties);

    // The device version that is assumed by ANGLE is the minimum of the actual device version and
    // the highest it's allowed to use.
    mDeviceVersion = std::min(mPhysicalDeviceProperties.apiVersion, highestApiVersion);

    if (mDeviceVersion < angle::vk::kMinimumVulkanAPIVersion)
    {
        std::cout << "ANGLE Requires a minimum Vulkan device version of 1.1.But perhaps the Vulkan version of this device is 1.1+?\n";
    }

    mGarbageCollectionFlushThreshold =
        static_cast<uint32_t>(mPhysicalDeviceProperties.limits.maxMemoryAllocationCount *
                              kPercentMaxMemoryAllocationCount);
    vkGetPhysicalDeviceFeatures(mPhysicalDevice, &mPhysicalDeviceFeatures);

    // Ensure we can find a graphics queue family.
    uint32_t queueFamilyCount = 0;
    vkGetPhysicalDeviceQueueFamilyProperties(mPhysicalDevice, &queueFamilyCount, nullptr);

    ANGLE_VK_CHECK(context, queueFamilyCount > 0, VK_ERROR_INITIALIZATION_FAILED);

    mQueueFamilyProperties.resize(queueFamilyCount);
    vkGetPhysicalDeviceQueueFamilyProperties(mPhysicalDevice, &queueFamilyCount,
                                             mQueueFamilyProperties.data());

    uint32_t queueFamilyMatchCount = 0;

    VkQueueFlags queueFamilyBits = VK_QUEUE_FLAG_BITS_MAX_ENUM;
    uint32_t firstQueueFamily    = QueueFamily::kInvalidIndex;
    if (nativeWindowSystem == angle::NativeWindowSystem::NullCompute)
    {
        queueFamilyBits = VK_QUEUE_COMPUTE_BIT;
        firstQueueFamily =
            QueueFamily::FindIndex(mQueueFamilyProperties, queueFamilyBits, VK_QUEUE_PROTECTED_BIT,
                                   VK_QUEUE_GRAPHICS_BIT, &queueFamilyMatchCount);
    }
    if (queueFamilyMatchCount == 0)
    {
        queueFamilyBits = VK_QUEUE_COMPUTE_BIT | VK_QUEUE_GRAPHICS_BIT;
        firstQueueFamily =
            QueueFamily::FindIndex(mQueueFamilyProperties, queueFamilyBits, VK_QUEUE_PROTECTED_BIT,
                                   0, &queueFamilyMatchCount);
    }

    ANGLE_VK_CHECK(context,
                   queueFamilyMatchCount > 0 && firstQueueFamily != QueueFamily::kInvalidIndex,
                   VK_ERROR_INITIALIZATION_FAILED);

    // Store the physical device memory properties so we can find the right memory pools.
    mMemoryProperties.init(mPhysicalDevice);
    ANGLE_VK_CHECK(context, mMemoryProperties.getMemoryTypeCount() > 0,
                   VK_ERROR_INITIALIZATION_FAILED);

    // The counters for the memory allocation tracker should be initialized.
    // Each memory allocation could be made in one of the available memory heaps. We initialize the
    // per-heap memory allocation trackers for MemoryAllocationType objects here, after
    // mMemoryProperties has been set up.
    mMemoryAllocationTracker.initMemoryTrackers();

    // Determine the threshold for pending garbage sizes.
    calculatePendingGarbageSizeLimit();

    ANGLE_TRY(
        setupDevice(context, featureOverrides, wsiLayer, useVulkanSwapchain, nativeWindowSystem));

    // If only one queue family, that's the only choice and the device is initialize with that.  If
    // there is more than one queue, we still create the device with the first queue family and hope
    // for the best.  We cannot wait for a window surface to know which supports present because of
    // EGL_KHR_surfaceless_context or simply pbuffers.  So far, only MoltenVk seems to expose
    // multiple queue families, and using the first queue family is fine with it.
    ANGLE_TRY(createDeviceAndQueue(context, firstQueueFamily));

    // Initialize the format table.
    mFormatTable.initialize(this, &mNativeTextureCaps);

    // Null terminate the extension list returned for EGL_VULKAN_INSTANCE_EXTENSIONS_ANGLE.
    mEnabledInstanceExtensions.push_back(nullptr);

    for (vk::ProtectionType protectionType : angle::AllEnums<vk::ProtectionType>())
    {
        mOneOffCommandPoolMap[protectionType].init(protectionType);
    }

    // Initialize place holder descriptor set layout for empty DescriptorSetLayoutDesc
    ASSERT(!mPlaceHolderDescriptorSetLayout);
    VkDescriptorSetLayoutCreateInfo createInfo = {};
    createInfo.sType        = VK_STRUCTURE_TYPE_DESCRIPTOR_SET_LAYOUT_CREATE_INFO;
    createInfo.flags        = 0;
    createInfo.bindingCount = 0;
    createInfo.pBindings    = nullptr;

    mPlaceHolderDescriptorSetLayout = vk::DescriptorSetLayoutPtr::MakeShared(context->getDevice());
    ANGLE_VK_TRY(context, mPlaceHolderDescriptorSetLayout->init(context->getDevice(), createInfo));
    ASSERT(mPlaceHolderDescriptorSetLayout->valid());

    return angle::Result::Continue;
}

angle::Result Renderer::initializeMemoryAllocator(vk::ErrorContext *context)
{
    // This number matches Chromium and was picked by looking at memory usage of
    // Android apps. The allocator will start making blocks at 1/8 the max size
    // and builds up block size as needed before capping at the max set here.
    mPreferredLargeHeapBlockSize = 4 * 1024 * 1024;

    // Create VMA allocator
    ANGLE_VK_TRY(context,
                 mAllocator.init(mPhysicalDevice, mDevice, mInstance, mApplicationInfo.apiVersion,
                                 mPreferredLargeHeapBlockSize));

    // Figure out the alignment for default buffer allocations
    VkBufferCreateInfo createInfo    = {};
    createInfo.sType                 = VK_STRUCTURE_TYPE_BUFFER_CREATE_INFO;
    createInfo.flags                 = 0;
    createInfo.size                  = 4096;
    createInfo.usage                 = GetDefaultBufferUsageFlags(this);
    createInfo.sharingMode           = VK_SHARING_MODE_EXCLUSIVE;
    createInfo.queueFamilyIndexCount = 0;
    createInfo.pQueueFamilyIndices   = nullptr;

    vk::DeviceScoped<vk::Buffer> tempBuffer(mDevice);
    tempBuffer.get().init(mDevice, createInfo);

    VkMemoryRequirements defaultBufferMemoryRequirements;
    tempBuffer.get().getMemoryRequirements(mDevice, &defaultBufferMemoryRequirements);
    ASSERT(gl::isPow2(defaultBufferMemoryRequirements.alignment));

    const VkPhysicalDeviceLimits &limitsVk = getPhysicalDeviceProperties().limits;
    ASSERT(gl::isPow2(limitsVk.minUniformBufferOffsetAlignment));
    ASSERT(gl::isPow2(limitsVk.minStorageBufferOffsetAlignment));
    ASSERT(gl::isPow2(limitsVk.minTexelBufferOffsetAlignment));
    ASSERT(gl::isPow2(limitsVk.minMemoryMapAlignment));

    mDefaultBufferAlignment =
        std::max({static_cast<size_t>(limitsVk.minUniformBufferOffsetAlignment),
                  static_cast<size_t>(limitsVk.minStorageBufferOffsetAlignment),
                  static_cast<size_t>(limitsVk.minTexelBufferOffsetAlignment),
                  static_cast<size_t>(limitsVk.minMemoryMapAlignment),
                  static_cast<size_t>(defaultBufferMemoryRequirements.alignment)});

    // Initialize staging buffer memory type index and alignment.
    // These buffers will only be used as transfer sources or transfer targets.
    createInfo.usage = VK_BUFFER_USAGE_TRANSFER_SRC_BIT | VK_BUFFER_USAGE_TRANSFER_DST_BIT;
    VkMemoryPropertyFlags requiredFlags, preferredFlags;
    bool persistentlyMapped = mFeatures.persistentlyMappedBuffers.enabled;

    // Uncached coherent staging buffer.
    requiredFlags  = VK_MEMORY_PROPERTY_HOST_VISIBLE_BIT;
    preferredFlags = VK_MEMORY_PROPERTY_HOST_COHERENT_BIT;
    ANGLE_VK_TRY(context,
                 mAllocator.findMemoryTypeIndexForBufferInfo(
                     createInfo, requiredFlags, preferredFlags, persistentlyMapped,
                     &mStagingBufferMemoryTypeIndex[vk::MemoryCoherency::UnCachedCoherent]));
    ASSERT(mStagingBufferMemoryTypeIndex[vk::MemoryCoherency::UnCachedCoherent] !=
           kInvalidMemoryTypeIndex);

    // Cached coherent staging buffer.  Note coherent is preferred but not required, which means we
    // may get non-coherent memory type.
    requiredFlags   = VK_MEMORY_PROPERTY_HOST_VISIBLE_BIT | VK_MEMORY_PROPERTY_HOST_CACHED_BIT;
    preferredFlags  = VK_MEMORY_PROPERTY_HOST_COHERENT_BIT;
    VkResult result = mAllocator.findMemoryTypeIndexForBufferInfo(
        createInfo, requiredFlags, preferredFlags, persistentlyMapped,
        &mStagingBufferMemoryTypeIndex[vk::MemoryCoherency::CachedPreferCoherent]);
    if (result == VK_SUCCESS)
    {
        ASSERT(mStagingBufferMemoryTypeIndex[vk::MemoryCoherency::CachedPreferCoherent] !=
               kInvalidMemoryTypeIndex);
    }
    else
    {
        // Android studio may not expose host cached memory pool. Fall back to host uncached.
        mStagingBufferMemoryTypeIndex[vk::MemoryCoherency::CachedPreferCoherent] =
            mStagingBufferMemoryTypeIndex[vk::MemoryCoherency::UnCachedCoherent];
    }

    // Cached Non-coherent staging buffer
    requiredFlags  = VK_MEMORY_PROPERTY_HOST_VISIBLE_BIT | VK_MEMORY_PROPERTY_HOST_CACHED_BIT;
    preferredFlags = 0;
    result         = mAllocator.findMemoryTypeIndexForBufferInfo(
        createInfo, requiredFlags, preferredFlags, persistentlyMapped,
        &mStagingBufferMemoryTypeIndex[vk::MemoryCoherency::CachedNonCoherent]);
    if (result == VK_SUCCESS)
    {
        ASSERT(mStagingBufferMemoryTypeIndex[vk::MemoryCoherency::CachedNonCoherent] !=
               kInvalidMemoryTypeIndex);
    }
    else
    {
        // Android studio may not expose host cached memory pool. Fall back to host uncached.
        mStagingBufferMemoryTypeIndex[vk::MemoryCoherency::CachedNonCoherent] =
            mStagingBufferMemoryTypeIndex[vk::MemoryCoherency::UnCachedCoherent];
    }

    // Alignment
    mStagingBufferAlignment =
        static_cast<size_t>(mPhysicalDeviceProperties.limits.minMemoryMapAlignment);
    ASSERT(gl::isPow2(mPhysicalDeviceProperties.limits.nonCoherentAtomSize));
    ASSERT(gl::isPow2(mPhysicalDeviceProperties.limits.optimalBufferCopyOffsetAlignment));
    // Usually minTexelBufferOffsetAlignment is much smaller than  nonCoherentAtomSize
    ASSERT(gl::isPow2(mPhysicalDeviceProperties.limits.minTexelBufferOffsetAlignment));
    mStagingBufferAlignment = std::max(
        {mStagingBufferAlignment,
         static_cast<size_t>(mPhysicalDeviceProperties.limits.optimalBufferCopyOffsetAlignment),
         static_cast<size_t>(mPhysicalDeviceProperties.limits.nonCoherentAtomSize),
         static_cast<size_t>(mPhysicalDeviceProperties.limits.minTexelBufferOffsetAlignment)});
    ASSERT(gl::isPow2(mStagingBufferAlignment));

    // Device local vertex conversion buffer
    createInfo.usage = vk::kVertexBufferUsageFlags;
    requiredFlags    = VK_MEMORY_PROPERTY_DEVICE_LOCAL_BIT;
    preferredFlags   = 0;
    ANGLE_VK_TRY(context, mAllocator.findMemoryTypeIndexForBufferInfo(
                              createInfo, requiredFlags, preferredFlags, persistentlyMapped,
                              &mDeviceLocalVertexConversionBufferMemoryTypeIndex));
    ASSERT(mDeviceLocalVertexConversionBufferMemoryTypeIndex != kInvalidMemoryTypeIndex);

    // Host visible and non-coherent vertex conversion buffer, which is the same as non-coherent
    // staging buffer
    mHostVisibleVertexConversionBufferMemoryTypeIndex =
        mStagingBufferMemoryTypeIndex[vk::MemoryCoherency::CachedNonCoherent];

    // We may use compute shader to do conversion, so we must meet
    // minStorageBufferOffsetAlignment requirement as well. Also take into account non-coherent
    // alignment requirements.
    mVertexConversionBufferAlignment = std::max(
        {vk::kVertexBufferAlignment,
         static_cast<size_t>(mPhysicalDeviceProperties.limits.minStorageBufferOffsetAlignment),
         static_cast<size_t>(mPhysicalDeviceProperties.limits.nonCoherentAtomSize),
         static_cast<size_t>(defaultBufferMemoryRequirements.alignment)});
    ASSERT(gl::isPow2(mVertexConversionBufferAlignment));

    return angle::Result::Continue;
}

// The following features and properties are not promoted to any core Vulkan versions (up to Vulkan
// 1.3):
//
// - VK_EXT_line_rasterization:                        bresenhamLines (feature)
// - VK_EXT_provoking_vertex:                          provokingVertexLast (feature)
// - VK_EXT_vertex_attribute_divisor:                  vertexAttributeInstanceRateDivisor (feature),
//                                                     maxVertexAttribDivisor (property)
// - VK_EXT_transform_feedback:                        transformFeedback (feature),
//                                                     geometryStreams (feature)
// - VK_EXT_index_type_uint8:                          indexTypeUint8 (feature)
// - VK_EXT_device_memory_report:                      deviceMemoryReport (feature)
// - VK_EXT_multisampled_render_to_single_sampled:     multisampledRenderToSingleSampled (feature)
// - VK_EXT_image_2d_view_of_3d:                       image2DViewOf3D (feature)
//                                                     sampler2DViewOf3D (feature)
// - VK_EXT_custom_border_color:                       customBorderColors (feature)
//                                                     customBorderColorWithoutFormat (feature)
// - VK_EXT_depth_clamp_zero_one:                      depthClampZeroOne (feature)
// - VK_EXT_depth_clip_control:                        depthClipControl (feature)
// - VK_EXT_primitives_generated_query:                primitivesGeneratedQuery (feature),
//                                                     primitivesGeneratedQueryWithRasterizerDiscard
//                                                                                        (property)
// - VK_EXT_primitive_topology_list_restart:           primitiveTopologyListRestart (feature)
// - VK_EXT_graphics_pipeline_library:                 graphicsPipelineLibrary (feature),
//                                                     graphicsPipelineLibraryFastLinking (property)
// - VK_KHR_fragment_shading_rate:                     pipelineFragmentShadingRate (feature)
// - VK_EXT_fragment_shader_interlock:                 fragmentShaderPixelInterlock (feature)
// - VK_EXT_pipeline_robustness:                       pipelineRobustness (feature)
// - VK_EXT_pipeline_protected_access:                 pipelineProtectedAccess (feature)
// - VK_EXT_rasterization_order_attachment_access or
//   VK_ARM_rasterization_order_attachment_access:     rasterizationOrderColorAttachmentAccess
//                                                                                   (feature)
//                                                     rasterizationOrderDepthAttachmentAccess
//                                                                                   (feature)
//                                                     rasterizationOrderStencilAttachmentAccess
//                                                                                   (feature)
// - VK_KHR_swapchain_maintenance1 or
//   VK_EXT_swapchain_maintenance1:                    swapchainMaintenance1 (feature)
// - VK_EXT_legacy_dithering:                          supportsLegacyDithering (feature)
// - VK_EXT_physical_device_drm:                       hasPrimary (property),
//                                                     hasRender (property)
// - VK_EXT_host_image_copy:                           hostImageCopy (feature),
//                                                     pCopySrcLayouts (property),
//                                                     pCopyDstLayouts (property),
//                                                     identicalMemoryTypeRequirements (property)
// - VK_ANDROID_external_format_resolve:               externalFormatResolve (feature)
// - VK_EXT_vertex_input_dynamic_state:                vertexInputDynamicState (feature)
// - VK_KHR_dynamic_rendering_local_read:              dynamicRenderingLocalRead (feature)
// - VK_EXT_shader_atomic_float                        shaderImageFloat32Atomics (feature)
// - VK_EXT_image_compression_control                  imageCompressionControl (feature)
// - VK_EXT_image_compression_control_swapchain        imageCompressionControlSwapchain (feature)
// - VK_EXT_device_fault                               deviceFault (feature),
//                                                     deviceFaultVendorBinary (feature)
// - VK_EXT_astc_decode_mode                           decodeModeSharedExponent (feature)
// - VK_KHR_unified_image_layouts                      unifiedImageLayouts (feature)
// - VK_EXT_global_priority_query                      globalPriorityQuery (feature)
// - VK_EXT_external_memory_host                       minImportedHostPointerAlignment (property)
//

void Renderer::appendDeviceExtensionFeaturesNotPromoted(
    const vk::ExtensionNameList &deviceExtensionNames,
    VkPhysicalDeviceFeatures2KHR *deviceFeatures,
    VkPhysicalDeviceProperties2 *deviceProperties)
{
    if (ExtensionFound(VK_EXT_LINE_RASTERIZATION_EXTENSION_NAME, deviceExtensionNames))
    {
        vk::AddToPNextChain(deviceFeatures, &mLineRasterizationFeatures);
    }

    if (ExtensionFound(VK_EXT_PROVOKING_VERTEX_EXTENSION_NAME, deviceExtensionNames))
    {
        vk::AddToPNextChain(deviceFeatures, &mProvokingVertexFeatures);
    }

    if (ExtensionFound(VK_EXT_VERTEX_ATTRIBUTE_DIVISOR_EXTENSION_NAME, deviceExtensionNames))
    {
        vk::AddToPNextChain(deviceFeatures, &mVertexAttributeDivisorFeatures);
        vk::AddToPNextChain(deviceProperties, &mVertexAttributeDivisorProperties);
    }

    if (ExtensionFound(VK_EXT_TRANSFORM_FEEDBACK_EXTENSION_NAME, deviceExtensionNames))
    {
        vk::AddToPNextChain(deviceFeatures, &mTransformFeedbackFeatures);
    }

    if (ExtensionFound(VK_EXT_INDEX_TYPE_UINT8_EXTENSION_NAME, deviceExtensionNames))
    {
        vk::AddToPNextChain(deviceFeatures, &mIndexTypeUint8Features);
    }

    if (ExtensionFound(VK_EXT_DEVICE_MEMORY_REPORT_EXTENSION_NAME, deviceExtensionNames))
    {
        vk::AddToPNextChain(deviceFeatures, &mMemoryReportFeatures);
    }

    if (ExtensionFound(VK_EXT_MULTISAMPLED_RENDER_TO_SINGLE_SAMPLED_EXTENSION_NAME,
                       deviceExtensionNames))
    {
        vk::AddToPNextChain(deviceFeatures, &mMultisampledRenderToSingleSampledFeatures);
    }

    if (ExtensionFound(VK_EXT_IMAGE_2D_VIEW_OF_3D_EXTENSION_NAME, deviceExtensionNames))
    {
        vk::AddToPNextChain(deviceFeatures, &mImage2dViewOf3dFeatures);
    }

    if (ExtensionFound(VK_EXT_CUSTOM_BORDER_COLOR_EXTENSION_NAME, deviceExtensionNames))
    {
        vk::AddToPNextChain(deviceFeatures, &mCustomBorderColorFeatures);
    }

    if (ExtensionFound(VK_EXT_DEPTH_CLAMP_ZERO_ONE_EXTENSION_NAME, deviceExtensionNames))
    {
        vk::AddToPNextChain(deviceFeatures, &mDepthClampZeroOneFeatures);
    }

    if (ExtensionFound(VK_EXT_DEPTH_CLIP_CONTROL_EXTENSION_NAME, deviceExtensionNames))
    {
        vk::AddToPNextChain(deviceFeatures, &mDepthClipControlFeatures);
    }

    if (ExtensionFound(VK_EXT_PRIMITIVES_GENERATED_QUERY_EXTENSION_NAME, deviceExtensionNames))
    {
        vk::AddToPNextChain(deviceFeatures, &mPrimitivesGeneratedQueryFeatures);
    }

    if (ExtensionFound(VK_EXT_PRIMITIVE_TOPOLOGY_LIST_RESTART_EXTENSION_NAME, deviceExtensionNames))
    {
        vk::AddToPNextChain(deviceFeatures, &mPrimitiveTopologyListRestartFeatures);
    }

    if (ExtensionFound(VK_EXT_GRAPHICS_PIPELINE_LIBRARY_EXTENSION_NAME, deviceExtensionNames))
    {
        vk::AddToPNextChain(deviceFeatures, &mGraphicsPipelineLibraryFeatures);
        vk::AddToPNextChain(deviceProperties, &mGraphicsPipelineLibraryProperties);
    }

    if (ExtensionFound(VK_KHR_FRAGMENT_SHADING_RATE_EXTENSION_NAME, deviceExtensionNames))
    {
        vk::AddToPNextChain(deviceFeatures, &mFragmentShadingRateFeatures);
        vk::AddToPNextChain(deviceProperties, &mFragmentShadingRateProperties);
    }

    if (ExtensionFound(VK_EXT_FRAGMENT_SHADER_INTERLOCK_EXTENSION_NAME, deviceExtensionNames))
    {
        vk::AddToPNextChain(deviceFeatures, &mFragmentShaderInterlockFeatures);
    }

    if (ExtensionFound(VK_EXT_PIPELINE_ROBUSTNESS_EXTENSION_NAME, deviceExtensionNames))
    {
        vk::AddToPNextChain(deviceFeatures, &mPipelineRobustnessFeatures);
    }

    if (ExtensionFound(VK_EXT_PIPELINE_PROTECTED_ACCESS_EXTENSION_NAME, deviceExtensionNames))
    {
        vk::AddToPNextChain(deviceFeatures, &mPipelineProtectedAccessFeatures);
    }

    // The EXT and ARM versions are interchangeable. The structs and enums alias each other.
    if (ExtensionFound(VK_EXT_RASTERIZATION_ORDER_ATTACHMENT_ACCESS_EXTENSION_NAME,
                       deviceExtensionNames))
    {
        vk::AddToPNextChain(deviceFeatures, &mRasterizationOrderAttachmentAccessFeatures);
    }
    else if (ExtensionFound(VK_ARM_RASTERIZATION_ORDER_ATTACHMENT_ACCESS_EXTENSION_NAME,
                            deviceExtensionNames))
    {
        vk::AddToPNextChain(deviceFeatures, &mRasterizationOrderAttachmentAccessFeatures);
    }

    if (ExtensionFound(VK_EXT_SHADER_ATOMIC_FLOAT_EXTENSION_NAME, deviceExtensionNames))
    {
        vk::AddToPNextChain(deviceFeatures, &mShaderAtomicFloatFeatures);
    }

    if (ExtensionFound(VK_KHR_SWAPCHAIN_MAINTENANCE_1_EXTENSION_NAME, deviceExtensionNames) ||
        ExtensionFound(VK_EXT_SWAPCHAIN_MAINTENANCE_1_EXTENSION_NAME, deviceExtensionNames))
    {
        vk::AddToPNextChain(deviceFeatures, &mSwapchainMaintenance1Features);
    }

    if (ExtensionFound(VK_EXT_LEGACY_DITHERING_EXTENSION_NAME, deviceExtensionNames))
    {
        vk::AddToPNextChain(deviceFeatures, &mDitheringFeatures);
    }

    if (ExtensionFound(VK_EXT_PHYSICAL_DEVICE_DRM_EXTENSION_NAME, deviceExtensionNames))
    {
        vk::AddToPNextChain(deviceProperties, &mDrmProperties);
    }

    if (ExtensionFound(VK_EXT_HOST_IMAGE_COPY_EXTENSION_NAME, deviceExtensionNames))
    {
        // VkPhysicalDeviceHostImageCopyPropertiesEXT has a count + array query.  Typically, that
        // requires getting the properties once with a nullptr array, to get the count, and then
        // again with an array of that size.  For simplicity, ANGLE just uses an array that's big
        // enough.  If that array goes terribly large in the future, ANGLE may lose knowledge of
        // some likely esoteric layouts, which doesn't really matter.
        constexpr uint32_t kMaxLayoutCount = 50;
        mHostImageCopySrcLayoutsStorage.resize(kMaxLayoutCount, VK_IMAGE_LAYOUT_UNDEFINED);
        mHostImageCopyDstLayoutsStorage.resize(kMaxLayoutCount, VK_IMAGE_LAYOUT_UNDEFINED);
        mHostImageCopyProperties.copySrcLayoutCount = kMaxLayoutCount;
        mHostImageCopyProperties.copyDstLayoutCount = kMaxLayoutCount;
        mHostImageCopyProperties.pCopySrcLayouts    = mHostImageCopySrcLayoutsStorage.data();
        mHostImageCopyProperties.pCopyDstLayouts    = mHostImageCopyDstLayoutsStorage.data();

        vk::AddToPNextChain(deviceFeatures, &mHostImageCopyFeatures);
        vk::AddToPNextChain(deviceProperties, &mHostImageCopyProperties);
    }

    if (ExtensionFound(VK_EXT_VERTEX_INPUT_DYNAMIC_STATE_EXTENSION_NAME, deviceExtensionNames))
    {
        vk::AddToPNextChain(deviceFeatures, &mVertexInputDynamicStateFeatures);
    }

#if defined(ANGLE_PLATFORM_ANDROID)
    if (ExtensionFound(VK_ANDROID_EXTERNAL_FORMAT_RESOLVE_EXTENSION_NAME, deviceExtensionNames))
    {
        vk::AddToPNextChain(deviceFeatures, &mExternalFormatResolveFeatures);
        vk::AddToPNextChain(deviceProperties, &mExternalFormatResolveProperties);
    }
#endif

    if (ExtensionFound(VK_KHR_DYNAMIC_RENDERING_LOCAL_READ_EXTENSION_NAME, deviceExtensionNames))
    {
        vk::AddToPNextChain(deviceFeatures, &mDynamicRenderingLocalReadFeatures);
    }

    if (ExtensionFound(VK_KHR_UNIFIED_IMAGE_LAYOUTS_EXTENSION_NAME, deviceExtensionNames))
    {
        vk::AddToPNextChain(deviceFeatures, &mUnifiedImageLayoutsFeatures);
    }

    if (ExtensionFound(VK_EXT_BLEND_OPERATION_ADVANCED_EXTENSION_NAME, deviceExtensionNames))
    {
        vk::AddToPNextChain(deviceFeatures, &mBlendOperationAdvancedFeatures);
    }

    if (ExtensionFound(VK_EXT_IMAGE_COMPRESSION_CONTROL_EXTENSION_NAME, deviceExtensionNames))
    {
        vk::AddToPNextChain(deviceFeatures, &mImageCompressionControlFeatures);
    }
    if (ExtensionFound(VK_EXT_IMAGE_COMPRESSION_CONTROL_SWAPCHAIN_EXTENSION_NAME,
                       deviceExtensionNames))
    {
        vk::AddToPNextChain(deviceFeatures, &mImageCompressionControlSwapchainFeatures);
    }
    if (ExtensionFound(VK_EXT_DEVICE_FAULT_EXTENSION_NAME, deviceExtensionNames))
    {
        vk::AddToPNextChain(deviceFeatures, &mFaultFeatures);
    }
    if (ExtensionFound(VK_EXT_ASTC_DECODE_MODE_EXTENSION_NAME, deviceExtensionNames))
    {
        vk::AddToPNextChain(deviceFeatures, &mPhysicalDeviceAstcDecodeFeatures);
    }
    if (ExtensionFound(VK_EXT_GLOBAL_PRIORITY_QUERY_EXTENSION_NAME, deviceExtensionNames))
    {
        vk::AddToPNextChain(deviceFeatures, &mPhysicalDeviceGlobalPriorityQueryFeatures);
    }
    if (ExtensionFound(VK_EXT_EXTERNAL_MEMORY_HOST_EXTENSION_NAME, deviceExtensionNames))
    {
        vk::AddToPNextChain(deviceProperties, &mExternalMemoryHostProperties);
    }
}

// The following features and properties used by ANGLE have been promoted to Vulkan 1.1:
//
// - (unpublished VK_KHR_subgroup):         supportedStages (property),
//                                          supportedOperations (property)
// - (unpublished VK_KHR_protected_memory): protectedMemory (feature)
// - VK_KHR_sampler_ycbcr_conversion:       samplerYcbcrConversion (feature)
// - VK_KHR_multiview:                      multiview (feature),
//                                          maxMultiviewViewCount (property)
// - VK_KHR_16bit_storage:                  storageBuffer16BitAccess (feature)
//                                          uniformAndStorageBuffer16BitAccess (feature)
//                                          storagePushConstant16 (feature)
//                                          storageInputOutput16 (feature)
// - VK_KHR_variable_pointers:              variablePointers (feature)
//                                          variablePointersStorageBuffer (feature)
//
//
// Note that subgroup and protected memory features and properties came from unpublished extensions
// and are core in Vulkan 1.1.
//
void Renderer::appendDeviceExtensionFeaturesPromotedTo11(
    const vk::ExtensionNameList &deviceExtensionNames,
    VkPhysicalDeviceFeatures2KHR *deviceFeatures,
    VkPhysicalDeviceProperties2 *deviceProperties)
{
    vk::AddToPNextChain(deviceProperties, &mSubgroupProperties);
    vk::AddToPNextChain(deviceFeatures, &mProtectedMemoryFeatures);
    vk::AddToPNextChain(deviceFeatures, &mSamplerYcbcrConversionFeatures);
    vk::AddToPNextChain(deviceFeatures, &mMultiviewFeatures);
    vk::AddToPNextChain(deviceProperties, &mMultiviewProperties);
    vk::AddToPNextChain(deviceFeatures, &m16BitStorageFeatures);
    vk::AddToPNextChain(deviceFeatures, &mVariablePointersFeatures);
    vk::AddToPNextChain(deviceProperties, &mMaintenance3Properties);
}

// The following features and properties used by ANGLE have been promoted to Vulkan 1.2:
//
// - VK_KHR_shader_float16_int8:            shaderFloat16 (feature),
//                                          shaderInt8 (feature)
// - VK_KHR_depth_stencil_resolve:          supportedDepthResolveModes (property),
//                                          independentResolveNone (property)
// - VK_KHR_driver_properties:              driverName (property),
//                                          driverID (property)
// - VK_KHR_shader_subgroup_extended_types: shaderSubgroupExtendedTypes (feature)
// - VK_EXT_host_query_reset:               hostQueryReset (feature)
// - VK_KHR_imageless_framebuffer:          imagelessFramebuffer (feature)
// - VK_KHR_timeline_semaphore:             timelineSemaphore (feature)
// - VK_KHR_8bit_storage                    storageBuffer8BitAccess (feature)
//                                          uniformAndStorageBuffer8BitAccess (feature)
//                                          storagePushConstant8 (feature)
// - VK_KHR_shader_float_controls           shaderRoundingModeRTEFloat16 (property)
//                                          shaderRoundingModeRTEFloat32 (property)
//                                          shaderRoundingModeRTEFloat64 (property)
//                                          shaderRoundingModeRTZFloat16 (property)
//                                          shaderRoundingModeRTZFloat32 (property)
//                                          shaderRoundingModeRTZFloat64 (property)
//                                          shaderDenormPreserveFloat16 (property)
//                                          shaderDenormPreserveFloat16 (property)
//                                          shaderDenormPreserveFloat16 (property)
//                                          shaderDenormFlushToZeroFloat16 (property)
//                                          shaderDenormFlushToZeroFloat32 (property)
//                                          shaderDenormFlushToZeroFloat64 (property)
//                                          shaderSignedZeroInfNanPreserveFloat16 (property)
//                                          shaderSignedZeroInfNanPreserveFloat32 (property)
//                                          shaderSignedZeroInfNanPreserveFloat64 (property)
// - VK_KHR_uniform_buffer_standard_layout: uniformBufferStandardLayout (feature)
// - VK_KHR_buffer_device_address:          bufferDeviceAddress (feature)
//
// Note that supportedDepthResolveModes is used just to check if the property struct is populated.
// ANGLE always uses VK_RESOLVE_MODE_SAMPLE_ZERO_BIT for both depth and stencil, and support for
// this bit is mandatory as long as the extension (or Vulkan 1.2) exists.
//
void Renderer::appendDeviceExtensionFeaturesPromotedTo12(
    const vk::ExtensionNameList &deviceExtensionNames,
    VkPhysicalDeviceFeatures2KHR *deviceFeatures,
    VkPhysicalDeviceProperties2 *deviceProperties)
{
    if (ExtensionFound(VK_KHR_SHADER_FLOAT_CONTROLS_EXTENSION_NAME, deviceExtensionNames))
    {
        vk::AddToPNextChain(deviceProperties, &mFloatControlProperties);
    }

    if (ExtensionFound(VK_KHR_SHADER_FLOAT16_INT8_EXTENSION_NAME, deviceExtensionNames))
    {
        vk::AddToPNextChain(deviceFeatures, &mShaderFloat16Int8Features);
    }

    if (ExtensionFound(VK_KHR_DEPTH_STENCIL_RESOLVE_EXTENSION_NAME, deviceExtensionNames))
    {
        vk::AddToPNextChain(deviceProperties, &mDepthStencilResolveProperties);
    }

    if (ExtensionFound(VK_KHR_DRIVER_PROPERTIES_EXTENSION_NAME, deviceExtensionNames))
    {
        vk::AddToPNextChain(deviceProperties, &mDriverProperties);
    }

    if (ExtensionFound(VK_KHR_SHADER_SUBGROUP_EXTENDED_TYPES_EXTENSION_NAME, deviceExtensionNames))
    {
        vk::AddToPNextChain(deviceFeatures, &mSubgroupExtendedTypesFeatures);
    }

    if (ExtensionFound(VK_EXT_HOST_QUERY_RESET_EXTENSION_NAME, deviceExtensionNames))
    {
        vk::AddToPNextChain(deviceFeatures, &mHostQueryResetFeatures);
    }

    if (ExtensionFound(VK_KHR_IMAGELESS_FRAMEBUFFER_EXTENSION_NAME, deviceExtensionNames))
    {
        vk::AddToPNextChain(deviceFeatures, &mImagelessFramebufferFeatures);
    }

    if (ExtensionFound(VK_KHR_TIMELINE_SEMAPHORE_EXTENSION_NAME, deviceExtensionNames))
    {
        vk::AddToPNextChain(deviceFeatures, &mTimelineSemaphoreFeatures);
    }

    if (ExtensionFound(VK_KHR_8BIT_STORAGE_EXTENSION_NAME, deviceExtensionNames))
    {
        vk::AddToPNextChain(deviceFeatures, &m8BitStorageFeatures);
    }

    if (ExtensionFound(VK_KHR_UNIFORM_BUFFER_STANDARD_LAYOUT_EXTENSION_NAME, deviceExtensionNames))
    {
        vk::AddToPNextChain(deviceFeatures, &mUniformBufferStandardLayoutFeatures);
    }

    if (ExtensionFound(VK_KHR_BUFFER_DEVICE_ADDRESS_EXTENSION_NAME, deviceExtensionNames))
    {
        vk::AddToPNextChain(deviceFeatures, &mBufferDeviceAddressFeatures);
    }
}

// The following features and properties used by ANGLE have been promoted to Vulkan 1.3:
//
// - VK_EXT_extended_dynamic_state:          extendedDynamicState (feature)
// - VK_EXT_extended_dynamic_state2:         extendedDynamicState2 (feature),
//                                           extendedDynamicState2LogicOp (feature)
// - VK_KHR_synchronization2:                synchronization2 (feature)
// - VK_KHR_dynamic_rendering:               dynamicRendering (feature)
// - VK_KHR_maintenance5:                    maintenance5 (feature)
// - VK_EXT_texture_compression_astc_hdr:    textureCompressionASTC_HDR(feature)
// - VK_KHR_shader_integer_dot_product:      shaderIntegerDotProduct (feature)
//
// Note that VK_EXT_extended_dynamic_state2 is partially promoted to Vulkan 1.3.  If ANGLE creates a
// Vulkan 1.3 device, it would still need to enable this extension separately for
// extendedDynamicState2LogicOp.
//
void Renderer::appendDeviceExtensionFeaturesPromotedTo13(
    const vk::ExtensionNameList &deviceExtensionNames,
    VkPhysicalDeviceFeatures2KHR *deviceFeatures,
    VkPhysicalDeviceProperties2 *deviceProperties)
{
    if (ExtensionFound(VK_EXT_EXTENDED_DYNAMIC_STATE_EXTENSION_NAME, deviceExtensionNames))
    {
        vk::AddToPNextChain(deviceFeatures, &mExtendedDynamicStateFeatures);
    }

    if (ExtensionFound(VK_EXT_EXTENDED_DYNAMIC_STATE_2_EXTENSION_NAME, deviceExtensionNames))
    {
        vk::AddToPNextChain(deviceFeatures, &mExtendedDynamicState2Features);
    }

    if (ExtensionFound(VK_KHR_SYNCHRONIZATION_2_EXTENSION_NAME, deviceExtensionNames))
    {
        vk::AddToPNextChain(deviceFeatures, &mSynchronization2Features);
    }

    if (ExtensionFound(VK_KHR_DYNAMIC_RENDERING_EXTENSION_NAME, deviceExtensionNames))
    {
        vk::AddToPNextChain(deviceFeatures, &mDynamicRenderingFeatures);
    }

    if (ExtensionFound(VK_KHR_MAINTENANCE_5_EXTENSION_NAME, deviceExtensionNames))
    {
        vk::AddToPNextChain(deviceFeatures, &mMaintenance5Features);
    }

    if (ExtensionFound(VK_EXT_TEXTURE_COMPRESSION_ASTC_HDR_EXTENSION_NAME, deviceExtensionNames))
    {
        vk::AddToPNextChain(deviceFeatures, &mTextureCompressionASTCHDRFeatures);
    }

    if (ExtensionFound(VK_KHR_SHADER_INTEGER_DOT_PRODUCT_EXTENSION_NAME, deviceExtensionNames))
    {
        vk::AddToPNextChain(deviceFeatures, &mShaderIntegerDotProductFeatures);
        vk::AddToPNextChain(deviceProperties, &mShaderIntegerDotProductProperties);
    }
}

void Renderer::queryDeviceExtensionFeatures(const vk::ExtensionNameList &deviceExtensionNames)
{
    // Default initialize all extension features to false.
    mLineRasterizationFeatures = {};
    mLineRasterizationFeatures.sType =
        VK_STRUCTURE_TYPE_PHYSICAL_DEVICE_LINE_RASTERIZATION_FEATURES_EXT;

    mProvokingVertexFeatures = {};
    mProvokingVertexFeatures.sType =
        VK_STRUCTURE_TYPE_PHYSICAL_DEVICE_PROVOKING_VERTEX_FEATURES_EXT;

    mVertexAttributeDivisorFeatures = {};
    mVertexAttributeDivisorFeatures.sType =
        VK_STRUCTURE_TYPE_PHYSICAL_DEVICE_VERTEX_ATTRIBUTE_DIVISOR_FEATURES_EXT;

    mVertexAttributeDivisorProperties = {};
    mVertexAttributeDivisorProperties.sType =
        VK_STRUCTURE_TYPE_PHYSICAL_DEVICE_VERTEX_ATTRIBUTE_DIVISOR_PROPERTIES_EXT;

    mTransformFeedbackFeatures = {};
    mTransformFeedbackFeatures.sType =
        VK_STRUCTURE_TYPE_PHYSICAL_DEVICE_TRANSFORM_FEEDBACK_FEATURES_EXT;

    mIndexTypeUint8Features       = {};
    mIndexTypeUint8Features.sType = VK_STRUCTURE_TYPE_PHYSICAL_DEVICE_INDEX_TYPE_UINT8_FEATURES_EXT;

    mSubgroupProperties       = {};
    mSubgroupProperties.sType = VK_STRUCTURE_TYPE_PHYSICAL_DEVICE_SUBGROUP_PROPERTIES;

    mSubgroupExtendedTypesFeatures = {};
    mSubgroupExtendedTypesFeatures.sType =
        VK_STRUCTURE_TYPE_PHYSICAL_DEVICE_SHADER_SUBGROUP_EXTENDED_TYPES_FEATURES;

    mMemoryReportFeatures = {};
    mMemoryReportFeatures.sType =
        VK_STRUCTURE_TYPE_PHYSICAL_DEVICE_DEVICE_MEMORY_REPORT_FEATURES_EXT;

    mShaderFloat16Int8Features = {};
    mShaderFloat16Int8Features.sType =
        VK_STRUCTURE_TYPE_PHYSICAL_DEVICE_SHADER_FLOAT16_INT8_FEATURES;

    mDepthStencilResolveProperties = {};
    mDepthStencilResolveProperties.sType =
        VK_STRUCTURE_TYPE_PHYSICAL_DEVICE_DEPTH_STENCIL_RESOLVE_PROPERTIES;

    mCustomBorderColorFeatures = {};
    mCustomBorderColorFeatures.sType =
        VK_STRUCTURE_TYPE_PHYSICAL_DEVICE_CUSTOM_BORDER_COLOR_FEATURES_EXT;

    mMultisampledRenderToSingleSampledFeatures = {};
    mMultisampledRenderToSingleSampledFeatures.sType =
        VK_STRUCTURE_TYPE_PHYSICAL_DEVICE_MULTISAMPLED_RENDER_TO_SINGLE_SAMPLED_FEATURES_EXT;

    mImage2dViewOf3dFeatures = {};
    mImage2dViewOf3dFeatures.sType =
        VK_STRUCTURE_TYPE_PHYSICAL_DEVICE_IMAGE_2D_VIEW_OF_3D_FEATURES_EXT;

    mMultiviewFeatures       = {};
    mMultiviewFeatures.sType = VK_STRUCTURE_TYPE_PHYSICAL_DEVICE_MULTIVIEW_FEATURES;

    mMultiviewProperties       = {};
    mMultiviewProperties.sType = VK_STRUCTURE_TYPE_PHYSICAL_DEVICE_MULTIVIEW_PROPERTIES;

    mMaintenance3Properties       = {};
    mMaintenance3Properties.sType = VK_STRUCTURE_TYPE_PHYSICAL_DEVICE_MAINTENANCE_3_PROPERTIES;

    mFaultFeatures       = {};
    mFaultFeatures.sType = VK_STRUCTURE_TYPE_PHYSICAL_DEVICE_FAULT_FEATURES_EXT;

    mDriverProperties       = {};
    mDriverProperties.sType = VK_STRUCTURE_TYPE_PHYSICAL_DEVICE_DRIVER_PROPERTIES;

    mSamplerYcbcrConversionFeatures = {};
    mSamplerYcbcrConversionFeatures.sType =
        VK_STRUCTURE_TYPE_PHYSICAL_DEVICE_SAMPLER_YCBCR_CONVERSION_FEATURES;

    mProtectedMemoryFeatures       = {};
    mProtectedMemoryFeatures.sType = VK_STRUCTURE_TYPE_PHYSICAL_DEVICE_PROTECTED_MEMORY_FEATURES;

    mHostQueryResetFeatures       = {};
    mHostQueryResetFeatures.sType = VK_STRUCTURE_TYPE_PHYSICAL_DEVICE_HOST_QUERY_RESET_FEATURES_EXT;

    mDepthClampZeroOneFeatures = {};
    mDepthClampZeroOneFeatures.sType =
        VK_STRUCTURE_TYPE_PHYSICAL_DEVICE_DEPTH_CLAMP_ZERO_ONE_FEATURES_EXT;

    mDepthClipControlFeatures = {};
    mDepthClipControlFeatures.sType =
        VK_STRUCTURE_TYPE_PHYSICAL_DEVICE_DEPTH_CLIP_CONTROL_FEATURES_EXT;

    mPrimitivesGeneratedQueryFeatures = {};
    mPrimitivesGeneratedQueryFeatures.sType =
        VK_STRUCTURE_TYPE_PHYSICAL_DEVICE_PRIMITIVES_GENERATED_QUERY_FEATURES_EXT;

    mPrimitiveTopologyListRestartFeatures = {};
    mPrimitiveTopologyListRestartFeatures.sType =
        VK_STRUCTURE_TYPE_PHYSICAL_DEVICE_PRIMITIVE_TOPOLOGY_LIST_RESTART_FEATURES_EXT;

    mExtendedDynamicStateFeatures = {};
    mExtendedDynamicStateFeatures.sType =
        VK_STRUCTURE_TYPE_PHYSICAL_DEVICE_EXTENDED_DYNAMIC_STATE_FEATURES_EXT;

    mExtendedDynamicState2Features = {};
    mExtendedDynamicState2Features.sType =
        VK_STRUCTURE_TYPE_PHYSICAL_DEVICE_EXTENDED_DYNAMIC_STATE_2_FEATURES_EXT;

    mGraphicsPipelineLibraryFeatures = {};
    mGraphicsPipelineLibraryFeatures.sType =
        VK_STRUCTURE_TYPE_PHYSICAL_DEVICE_GRAPHICS_PIPELINE_LIBRARY_FEATURES_EXT;

    mGraphicsPipelineLibraryProperties = {};
    mGraphicsPipelineLibraryProperties.sType =
        VK_STRUCTURE_TYPE_PHYSICAL_DEVICE_GRAPHICS_PIPELINE_LIBRARY_PROPERTIES_EXT;

    mVertexInputDynamicStateFeatures = {};
    mVertexInputDynamicStateFeatures.sType =
        VK_STRUCTURE_TYPE_PHYSICAL_DEVICE_VERTEX_INPUT_DYNAMIC_STATE_FEATURES_EXT;

    mDynamicRenderingFeatures = {};
    mDynamicRenderingFeatures.sType =
        VK_STRUCTURE_TYPE_PHYSICAL_DEVICE_DYNAMIC_RENDERING_FEATURES_KHR;

    mDynamicRenderingLocalReadFeatures = {};
    mDynamicRenderingLocalReadFeatures.sType =
        VK_STRUCTURE_TYPE_PHYSICAL_DEVICE_DYNAMIC_RENDERING_LOCAL_READ_FEATURES_KHR;

    mFragmentShadingRateFeatures = {};
    mFragmentShadingRateFeatures.sType =
        VK_STRUCTURE_TYPE_PHYSICAL_DEVICE_FRAGMENT_SHADING_RATE_FEATURES_KHR;

    mFragmentShadingRateProperties = {};
    mFragmentShadingRateProperties.sType =
        VK_STRUCTURE_TYPE_PHYSICAL_DEVICE_FRAGMENT_SHADING_RATE_PROPERTIES_KHR;

    mFragmentShaderInterlockFeatures = {};
    mFragmentShaderInterlockFeatures.sType =
        VK_STRUCTURE_TYPE_PHYSICAL_DEVICE_FRAGMENT_SHADER_INTERLOCK_FEATURES_EXT;

    mImagelessFramebufferFeatures = {};
    mImagelessFramebufferFeatures.sType =
        VK_STRUCTURE_TYPE_PHYSICAL_DEVICE_IMAGELESS_FRAMEBUFFER_FEATURES_KHR;

    mPipelineRobustnessFeatures = {};
    mPipelineRobustnessFeatures.sType =
        VK_STRUCTURE_TYPE_PHYSICAL_DEVICE_PIPELINE_ROBUSTNESS_FEATURES_EXT;

    mPipelineProtectedAccessFeatures = {};
    mPipelineProtectedAccessFeatures.sType =
        VK_STRUCTURE_TYPE_PHYSICAL_DEVICE_PIPELINE_PROTECTED_ACCESS_FEATURES_EXT;

    mRasterizationOrderAttachmentAccessFeatures = {};
    mRasterizationOrderAttachmentAccessFeatures.sType =
        VK_STRUCTURE_TYPE_PHYSICAL_DEVICE_RASTERIZATION_ORDER_ATTACHMENT_ACCESS_FEATURES_EXT;

    mMaintenance5Features       = {};
    mMaintenance5Features.sType = VK_STRUCTURE_TYPE_PHYSICAL_DEVICE_MAINTENANCE_5_FEATURES_KHR;

    mShaderAtomicFloatFeatures = {};
    mShaderAtomicFloatFeatures.sType =
        VK_STRUCTURE_TYPE_PHYSICAL_DEVICE_SHADER_ATOMIC_FLOAT_FEATURES_EXT;

    mSwapchainMaintenance1Features = {};
    mSwapchainMaintenance1Features.sType =
        VK_STRUCTURE_TYPE_PHYSICAL_DEVICE_SWAPCHAIN_MAINTENANCE_1_FEATURES_KHR;

    mDitheringFeatures       = {};
    mDitheringFeatures.sType = VK_STRUCTURE_TYPE_PHYSICAL_DEVICE_LEGACY_DITHERING_FEATURES_EXT;

    mDrmProperties       = {};
    mDrmProperties.sType = VK_STRUCTURE_TYPE_PHYSICAL_DEVICE_DRM_PROPERTIES_EXT;

    mTimelineSemaphoreFeatures = {};
    mTimelineSemaphoreFeatures.sType =
        VK_STRUCTURE_TYPE_PHYSICAL_DEVICE_TIMELINE_SEMAPHORE_FEATURES_KHR;

    mHostImageCopyFeatures       = {};
    mHostImageCopyFeatures.sType = VK_STRUCTURE_TYPE_PHYSICAL_DEVICE_HOST_IMAGE_COPY_FEATURES_EXT;

    mHostImageCopyProperties = {};
    mHostImageCopyProperties.sType =
        VK_STRUCTURE_TYPE_PHYSICAL_DEVICE_HOST_IMAGE_COPY_PROPERTIES_EXT;

    m8BitStorageFeatures       = {};
    m8BitStorageFeatures.sType = VK_STRUCTURE_TYPE_PHYSICAL_DEVICE_8BIT_STORAGE_FEATURES_KHR;

    m16BitStorageFeatures       = {};
    m16BitStorageFeatures.sType = VK_STRUCTURE_TYPE_PHYSICAL_DEVICE_16BIT_STORAGE_FEATURES_KHR;

    mSynchronization2Features       = {};
    mSynchronization2Features.sType = VK_STRUCTURE_TYPE_PHYSICAL_DEVICE_SYNCHRONIZATION_2_FEATURES;

    mBlendOperationAdvancedFeatures = {};
    mBlendOperationAdvancedFeatures.sType =
        VK_STRUCTURE_TYPE_PHYSICAL_DEVICE_BLEND_OPERATION_ADVANCED_FEATURES_EXT;

    mVariablePointersFeatures = {};
    mVariablePointersFeatures.sType =
        VK_STRUCTURE_TYPE_PHYSICAL_DEVICE_VARIABLE_POINTERS_FEATURES_KHR;

    // Rounding and denormal caps from VK_KHR_float_controls_properties
    mFloatControlProperties       = {};
    mFloatControlProperties.sType = VK_STRUCTURE_TYPE_PHYSICAL_DEVICE_FLOAT_CONTROLS_PROPERTIES;

    mImageCompressionControlFeatures = {};
    mImageCompressionControlFeatures.sType =
        VK_STRUCTURE_TYPE_PHYSICAL_DEVICE_IMAGE_COMPRESSION_CONTROL_FEATURES_EXT;

    mImageCompressionControlSwapchainFeatures = {};
    mImageCompressionControlSwapchainFeatures.sType =
        VK_STRUCTURE_TYPE_PHYSICAL_DEVICE_IMAGE_COMPRESSION_CONTROL_SWAPCHAIN_FEATURES_EXT;

    mTextureCompressionASTCHDRFeatures = {};
    mTextureCompressionASTCHDRFeatures.sType =
        VK_STRUCTURE_TYPE_PHYSICAL_DEVICE_TEXTURE_COMPRESSION_ASTC_HDR_FEATURES;

    mUniformBufferStandardLayoutFeatures = {};
    mUniformBufferStandardLayoutFeatures.sType =
        VK_STRUCTURE_TYPE_PHYSICAL_DEVICE_UNIFORM_BUFFER_STANDARD_LAYOUT_FEATURES;

    mPhysicalDeviceAstcDecodeFeatures = {};
    mPhysicalDeviceAstcDecodeFeatures.sType =
        VK_STRUCTURE_TYPE_PHYSICAL_DEVICE_ASTC_DECODE_FEATURES_EXT;

    mUnifiedImageLayoutsFeatures = {};
    mUnifiedImageLayoutsFeatures.sType =
        VK_STRUCTURE_TYPE_PHYSICAL_DEVICE_UNIFIED_IMAGE_LAYOUTS_FEATURES_KHR;

    mShaderIntegerDotProductFeatures = {};
    mShaderIntegerDotProductFeatures.sType =
        VK_STRUCTURE_TYPE_PHYSICAL_DEVICE_SHADER_INTEGER_DOT_PRODUCT_FEATURES;

    mShaderIntegerDotProductProperties = {};
    mShaderIntegerDotProductProperties.sType =
        VK_STRUCTURE_TYPE_PHYSICAL_DEVICE_SHADER_INTEGER_DOT_PRODUCT_PROPERTIES;

    mPhysicalDeviceGlobalPriorityQueryFeatures = {};
    mPhysicalDeviceGlobalPriorityQueryFeatures.sType =
        VK_STRUCTURE_TYPE_PHYSICAL_DEVICE_GLOBAL_PRIORITY_QUERY_FEATURES_EXT;

    mExternalMemoryHostProperties = {};
    mExternalMemoryHostProperties.sType =
        VK_STRUCTURE_TYPE_PHYSICAL_DEVICE_EXTERNAL_MEMORY_HOST_PROPERTIES_EXT;

    mBufferDeviceAddressFeatures = {};
    mBufferDeviceAddressFeatures.sType =
        VK_STRUCTURE_TYPE_PHYSICAL_DEVICE_BUFFER_DEVICE_ADDRESS_FEATURES;

#if defined(ANGLE_PLATFORM_ANDROID)
    mExternalFormatResolveFeatures = {};
    mExternalFormatResolveFeatures.sType =
        VK_STRUCTURE_TYPE_PHYSICAL_DEVICE_EXTERNAL_FORMAT_RESOLVE_FEATURES_ANDROID;

    mExternalFormatResolveProperties = {};
    mExternalFormatResolveProperties.sType =
        VK_STRUCTURE_TYPE_PHYSICAL_DEVICE_EXTERNAL_FORMAT_RESOLVE_PROPERTIES_ANDROID;
#endif

    // Query features and properties.
    VkPhysicalDeviceFeatures2KHR deviceFeatures = {};
    deviceFeatures.sType                        = VK_STRUCTURE_TYPE_PHYSICAL_DEVICE_FEATURES_2;

    VkPhysicalDeviceProperties2 deviceProperties = {};
    deviceProperties.sType                       = VK_STRUCTURE_TYPE_PHYSICAL_DEVICE_PROPERTIES_2;

    appendDeviceExtensionFeaturesNotPromoted(deviceExtensionNames, &deviceFeatures,
                                             &deviceProperties);
    appendDeviceExtensionFeaturesPromotedTo11(deviceExtensionNames, &deviceFeatures,
                                              &deviceProperties);
    appendDeviceExtensionFeaturesPromotedTo12(deviceExtensionNames, &deviceFeatures,
                                              &deviceProperties);
    appendDeviceExtensionFeaturesPromotedTo13(deviceExtensionNames, &deviceFeatures,
                                              &deviceProperties);

    vkGetPhysicalDeviceFeatures2(mPhysicalDevice, &deviceFeatures);
    vkGetPhysicalDeviceProperties2(mPhysicalDevice, &deviceProperties);

    // Clean up pNext chains
    mLineRasterizationFeatures.pNext                  = nullptr;
    mMemoryReportFeatures.pNext                       = nullptr;
    mProvokingVertexFeatures.pNext                    = nullptr;
    mVertexAttributeDivisorFeatures.pNext             = nullptr;
    mVertexAttributeDivisorProperties.pNext           = nullptr;
    mTransformFeedbackFeatures.pNext                  = nullptr;
    mIndexTypeUint8Features.pNext                     = nullptr;
    mSubgroupProperties.pNext                         = nullptr;
    mSubgroupExtendedTypesFeatures.pNext              = nullptr;
    mCustomBorderColorFeatures.pNext                  = nullptr;
    mShaderFloat16Int8Features.pNext                  = nullptr;
    mDepthStencilResolveProperties.pNext              = nullptr;
    mMultisampledRenderToSingleSampledFeatures.pNext  = nullptr;
    mImage2dViewOf3dFeatures.pNext                    = nullptr;
    mMultiviewFeatures.pNext                          = nullptr;
    mMultiviewProperties.pNext                        = nullptr;
    mDriverProperties.pNext                           = nullptr;
    mSamplerYcbcrConversionFeatures.pNext             = nullptr;
    mProtectedMemoryFeatures.pNext                    = nullptr;
    mHostQueryResetFeatures.pNext                     = nullptr;
    mDepthClampZeroOneFeatures.pNext                  = nullptr;
    mDepthClipControlFeatures.pNext                   = nullptr;
    mPrimitivesGeneratedQueryFeatures.pNext           = nullptr;
    mPrimitiveTopologyListRestartFeatures.pNext       = nullptr;
    mExtendedDynamicStateFeatures.pNext               = nullptr;
    mExtendedDynamicState2Features.pNext              = nullptr;
    mGraphicsPipelineLibraryFeatures.pNext            = nullptr;
    mGraphicsPipelineLibraryProperties.pNext          = nullptr;
    mVertexInputDynamicStateFeatures.pNext            = nullptr;
    mDynamicRenderingFeatures.pNext                   = nullptr;
    mDynamicRenderingLocalReadFeatures.pNext          = nullptr;
    mFragmentShadingRateFeatures.pNext                = nullptr;
    mFragmentShaderInterlockFeatures.pNext            = nullptr;
    mImagelessFramebufferFeatures.pNext               = nullptr;
    mPipelineRobustnessFeatures.pNext                 = nullptr;
    mPipelineProtectedAccessFeatures.pNext            = nullptr;
    mRasterizationOrderAttachmentAccessFeatures.pNext = nullptr;
    mShaderAtomicFloatFeatures.pNext                  = nullptr;
    mMaintenance5Features.pNext                       = nullptr;
    mSwapchainMaintenance1Features.pNext              = nullptr;
    mDitheringFeatures.pNext                          = nullptr;
    mDrmProperties.pNext                              = nullptr;
    mTimelineSemaphoreFeatures.pNext                  = nullptr;
    mHostImageCopyFeatures.pNext                      = nullptr;
    mHostImageCopyProperties.pNext                    = nullptr;
    m8BitStorageFeatures.pNext                        = nullptr;
    m16BitStorageFeatures.pNext                       = nullptr;
    mSynchronization2Features.pNext                   = nullptr;
    mBlendOperationAdvancedFeatures.pNext             = nullptr;
    mVariablePointersFeatures.pNext                   = nullptr;
    mFloatControlProperties.pNext                     = nullptr;
    mImageCompressionControlFeatures.pNext            = nullptr;
    mImageCompressionControlSwapchainFeatures.pNext   = nullptr;
    mTextureCompressionASTCHDRFeatures.pNext          = nullptr;
    mUniformBufferStandardLayoutFeatures.pNext        = nullptr;
    mMaintenance3Properties.pNext                     = nullptr;
    mFaultFeatures.pNext                              = nullptr;
    mPhysicalDeviceAstcDecodeFeatures.pNext           = nullptr;
    mUnifiedImageLayoutsFeatures.pNext                = nullptr;
    mShaderIntegerDotProductFeatures.pNext            = nullptr;
    mShaderIntegerDotProductProperties.pNext          = nullptr;
    mPhysicalDeviceGlobalPriorityQueryFeatures.pNext  = nullptr;
    mExternalMemoryHostProperties.pNext               = nullptr;
    mBufferDeviceAddressFeatures.pNext                = nullptr;
#if defined(ANGLE_PLATFORM_ANDROID)
    mExternalFormatResolveFeatures.pNext   = nullptr;
    mExternalFormatResolveProperties.pNext = nullptr;
#endif
}

// See comment above appendDeviceExtensionFeaturesNotPromoted.  Additional extensions are enabled
// here which don't have feature structs:
//
// - VK_KHR_shared_presentable_image
// - VK_EXT_device_memory_report
// - VK_EXT_memory_budget
// - VK_KHR_incremental_present
// - VK_EXT_queue_family_foreign
// - VK_ANDROID_external_memory_android_hardware_buffer
// - VK_KHR_external_memory_fd
// - VK_KHR_external_memory_fuchsia
// - VK_KHR_external_semaphore_fd
// - VK_KHR_external_fence_fd
// - VK_FUCHSIA_external_semaphore
// - VK_EXT_shader_stencil_export
// - VK_EXT_load_store_op_none
// - VK_QCOM_render_pass_store_ops
// - VK_GOOGLE_display_timing
// - VK_EXT_external_memory_dma_buf
// - VK_EXT_image_drm_format_modifier
// - VK_EXT_blend_operation_advanced
// - VK_EXT_full_screen_exclusive
// - VK_EXT_image_compression_control
// - VK_EXT_image_compression_control_swapchain
//
void Renderer::enableDeviceExtensionsNotPromoted(const vk::ExtensionNameList &deviceExtensionNames)
{
    if (mFeatures.supportsSharedPresentableImageExtension.enabled)
    {
        mEnabledDeviceExtensions.push_back(VK_KHR_SHARED_PRESENTABLE_IMAGE_EXTENSION_NAME);
    }

    if (mFeatures.supportsDepthClampZeroOne.enabled)
    {
        mEnabledDeviceExtensions.push_back(VK_EXT_DEPTH_CLAMP_ZERO_ONE_EXTENSION_NAME);
        vk::AddToPNextChain(&mEnabledFeatures, &mDepthClampZeroOneFeatures);
    }

    if (mFeatures.supportsMemoryBudget.enabled)
    {
        mEnabledDeviceExtensions.push_back(VK_EXT_MEMORY_BUDGET_EXTENSION_NAME);
    }

    if (mFeatures.supportsIncrementalPresent.enabled)
    {
        mEnabledDeviceExtensions.push_back(VK_KHR_INCREMENTAL_PRESENT_EXTENSION_NAME);
    }

#if defined(ANGLE_PLATFORM_ANDROID)
    if (mFeatures.supportsAndroidHardwareBuffer.enabled)
    {
        mEnabledDeviceExtensions.push_back(VK_EXT_QUEUE_FAMILY_FOREIGN_EXTENSION_NAME);
        mEnabledDeviceExtensions.push_back(
            VK_ANDROID_EXTERNAL_MEMORY_ANDROID_HARDWARE_BUFFER_EXTENSION_NAME);
    }
#else
    ASSERT(!mFeatures.supportsAndroidHardwareBuffer.enabled);
#endif

    if (mFeatures.supportsExternalMemoryFd.enabled)
    {
        mEnabledDeviceExtensions.push_back(VK_KHR_EXTERNAL_MEMORY_FD_EXTENSION_NAME);
    }

    if (mFeatures.supportsExternalMemoryFuchsia.enabled)
    {
        mEnabledDeviceExtensions.push_back(VK_FUCHSIA_EXTERNAL_MEMORY_EXTENSION_NAME);
    }

    if (mFeatures.supportsExternalSemaphoreFd.enabled)
    {
        mEnabledDeviceExtensions.push_back(VK_KHR_EXTERNAL_SEMAPHORE_FD_EXTENSION_NAME);
    }

    if (mFeatures.supportsExternalFenceFd.enabled)
    {
        mEnabledDeviceExtensions.push_back(VK_KHR_EXTERNAL_FENCE_FD_EXTENSION_NAME);
    }

    if (mFeatures.supportsExternalSemaphoreFuchsia.enabled)
    {
        mEnabledDeviceExtensions.push_back(VK_FUCHSIA_EXTERNAL_SEMAPHORE_EXTENSION_NAME);
    }

    if (mFeatures.supportsShaderStencilExport.enabled)
    {
        mEnabledDeviceExtensions.push_back(VK_EXT_SHADER_STENCIL_EXPORT_EXTENSION_NAME);
    }

    if (mFeatures.supportsRenderPassLoadStoreOpNone.enabled)
    {
        mEnabledDeviceExtensions.push_back(VK_EXT_LOAD_STORE_OP_NONE_EXTENSION_NAME);
    }
    else if (mFeatures.supportsRenderPassStoreOpNone.enabled)
    {
        mEnabledDeviceExtensions.push_back(VK_QCOM_RENDER_PASS_STORE_OPS_EXTENSION_NAME);
    }

    if (mFeatures.supportsTimestampSurfaceAttribute.enabled)
    {
        mEnabledDeviceExtensions.push_back(VK_GOOGLE_DISPLAY_TIMING_EXTENSION_NAME);
    }

    if (mFeatures.bresenhamLineRasterization.enabled)
    {
        mEnabledDeviceExtensions.push_back(VK_EXT_LINE_RASTERIZATION_EXTENSION_NAME);
        vk::AddToPNextChain(&mEnabledFeatures, &mLineRasterizationFeatures);
    }

    if (mFeatures.provokingVertex.enabled)
    {
        mEnabledDeviceExtensions.push_back(VK_EXT_PROVOKING_VERTEX_EXTENSION_NAME);
        vk::AddToPNextChain(&mEnabledFeatures, &mProvokingVertexFeatures);
    }

    if (mVertexAttributeDivisorFeatures.vertexAttributeInstanceRateDivisor)
    {
        mEnabledDeviceExtensions.push_back(VK_EXT_VERTEX_ATTRIBUTE_DIVISOR_EXTENSION_NAME);
        vk::AddToPNextChain(&mEnabledFeatures, &mVertexAttributeDivisorFeatures);

        // We only store 8 bit divisor in GraphicsPipelineDesc so capping value & we emulate if
        // exceeded
        mMaxVertexAttribDivisor =
            std::min(mVertexAttributeDivisorProperties.maxVertexAttribDivisor,
                     static_cast<uint32_t>(std::numeric_limits<uint8_t>::max()));
    }

    if (mFeatures.supportsTransformFeedbackExtension.enabled)
    {
        mEnabledDeviceExtensions.push_back(VK_EXT_TRANSFORM_FEEDBACK_EXTENSION_NAME);
        vk::AddToPNextChain(&mEnabledFeatures, &mTransformFeedbackFeatures);
    }

    if (mFeatures.supportsCustomBorderColor.enabled)
    {
        mEnabledDeviceExtensions.push_back(VK_EXT_CUSTOM_BORDER_COLOR_EXTENSION_NAME);
        vk::AddToPNextChain(&mEnabledFeatures, &mCustomBorderColorFeatures);
    }

    if (mFeatures.supportsIndexTypeUint8.enabled)
    {
        mEnabledDeviceExtensions.push_back(VK_EXT_INDEX_TYPE_UINT8_EXTENSION_NAME);
        vk::AddToPNextChain(&mEnabledFeatures, &mIndexTypeUint8Features);
    }

    if (mFeatures.supportsMultisampledRenderToSingleSampled.enabled)
    {
        mEnabledDeviceExtensions.push_back(
            VK_EXT_MULTISAMPLED_RENDER_TO_SINGLE_SAMPLED_EXTENSION_NAME);
        vk::AddToPNextChain(&mEnabledFeatures, &mMultisampledRenderToSingleSampledFeatures);
    }

    if (mFeatures.logMemoryReportCallbacks.enabled || mFeatures.logMemoryReportStats.enabled)
    {
        ASSERT(mMemoryReportFeatures.deviceMemoryReport);
        mEnabledDeviceExtensions.push_back(VK_EXT_DEVICE_MEMORY_REPORT_EXTENSION_NAME);
        vk::AddToPNextChain(&mEnabledFeatures, &mMemoryReportFeatures);
    }

    if (mFeatures.supportsExternalMemoryDmaBuf.enabled)
    {
        mEnabledDeviceExtensions.push_back(VK_EXT_EXTERNAL_MEMORY_DMA_BUF_EXTENSION_NAME);
    }

    if (mFeatures.supportsImageDrmFormatModifier.enabled)
    {
        mEnabledDeviceExtensions.push_back(VK_EXT_IMAGE_DRM_FORMAT_MODIFIER_EXTENSION_NAME);
    }

    if (mFeatures.supportsExternalMemoryHost.enabled)
    {
        mEnabledDeviceExtensions.push_back(VK_EXT_EXTERNAL_MEMORY_HOST_EXTENSION_NAME);
    }

    if (mFeatures.supportsDepthClipControl.enabled)
    {
        mEnabledDeviceExtensions.push_back(VK_EXT_DEPTH_CLIP_CONTROL_EXTENSION_NAME);
        vk::AddToPNextChain(&mEnabledFeatures, &mDepthClipControlFeatures);
    }

    if (mFeatures.supportsPrimitivesGeneratedQuery.enabled)
    {
        mEnabledDeviceExtensions.push_back(VK_EXT_PRIMITIVES_GENERATED_QUERY_EXTENSION_NAME);
        vk::AddToPNextChain(&mEnabledFeatures, &mPrimitivesGeneratedQueryFeatures);
    }

    if (mFeatures.supportsPrimitiveTopologyListRestart.enabled)
    {
        mEnabledDeviceExtensions.push_back(VK_EXT_PRIMITIVE_TOPOLOGY_LIST_RESTART_EXTENSION_NAME);
        vk::AddToPNextChain(&mEnabledFeatures, &mPrimitiveTopologyListRestartFeatures);
    }

    if (mFeatures.supportsBlendOperationAdvanced.enabled)
    {
        mEnabledDeviceExtensions.push_back(VK_EXT_BLEND_OPERATION_ADVANCED_EXTENSION_NAME);
        vk::AddToPNextChain(&mEnabledFeatures, &mBlendOperationAdvancedFeatures);
    }

    if (mFeatures.supportsGraphicsPipelineLibrary.enabled)
    {
        // VK_EXT_graphics_pipeline_library requires VK_KHR_pipeline_library
        ASSERT(ExtensionFound(VK_KHR_PIPELINE_LIBRARY_EXTENSION_NAME, deviceExtensionNames));
        mEnabledDeviceExtensions.push_back(VK_KHR_PIPELINE_LIBRARY_EXTENSION_NAME);

        mEnabledDeviceExtensions.push_back(VK_EXT_GRAPHICS_PIPELINE_LIBRARY_EXTENSION_NAME);
        vk::AddToPNextChain(&mEnabledFeatures, &mGraphicsPipelineLibraryFeatures);
    }

    if (mFeatures.supportsFragmentShadingRate.enabled)
    {
        mEnabledDeviceExtensions.push_back(VK_KHR_FRAGMENT_SHADING_RATE_EXTENSION_NAME);
        vk::AddToPNextChain(&mEnabledFeatures, &mFragmentShadingRateFeatures);
    }

    if (mFeatures.supportsFragmentShaderPixelInterlock.enabled)
    {
        mEnabledDeviceExtensions.push_back(VK_EXT_FRAGMENT_SHADER_INTERLOCK_EXTENSION_NAME);
        vk::AddToPNextChain(&mEnabledFeatures, &mFragmentShaderInterlockFeatures);
    }

    if (mFeatures.supportsPipelineRobustness.enabled)
    {
        mEnabledDeviceExtensions.push_back(VK_EXT_PIPELINE_ROBUSTNESS_EXTENSION_NAME);
        vk::AddToPNextChain(&mEnabledFeatures, &mPipelineRobustnessFeatures);
    }

    if (mFeatures.supportsPipelineProtectedAccess.enabled)
    {
        mEnabledDeviceExtensions.push_back(VK_EXT_PIPELINE_PROTECTED_ACCESS_EXTENSION_NAME);
        vk::AddToPNextChain(&mEnabledFeatures, &mPipelineProtectedAccessFeatures);
    }

    if (mFeatures.supportsRasterizationOrderAttachmentAccess.enabled)
    {
        if (ExtensionFound(VK_EXT_RASTERIZATION_ORDER_ATTACHMENT_ACCESS_EXTENSION_NAME,
                           deviceExtensionNames))
        {
            mEnabledDeviceExtensions.push_back(
                VK_EXT_RASTERIZATION_ORDER_ATTACHMENT_ACCESS_EXTENSION_NAME);
        }
        else
        {
            ASSERT(ExtensionFound(VK_ARM_RASTERIZATION_ORDER_ATTACHMENT_ACCESS_EXTENSION_NAME,
                                  deviceExtensionNames));
            mEnabledDeviceExtensions.push_back(
                VK_ARM_RASTERIZATION_ORDER_ATTACHMENT_ACCESS_EXTENSION_NAME);
        }
        vk::AddToPNextChain(&mEnabledFeatures, &mRasterizationOrderAttachmentAccessFeatures);
    }

    if (!mFeatures.emulateR32fImageAtomicExchange.enabled)
    {
        ASSERT(ExtensionFound(VK_EXT_SHADER_ATOMIC_FLOAT_EXTENSION_NAME, deviceExtensionNames));
        mEnabledDeviceExtensions.push_back(VK_EXT_SHADER_ATOMIC_FLOAT_EXTENSION_NAME);
        vk::AddToPNextChain(&mEnabledFeatures, &mShaderAtomicFloatFeatures);
    }

    if (mFeatures.supportsImage2dViewOf3d.enabled)
    {
        mEnabledDeviceExtensions.push_back(VK_EXT_IMAGE_2D_VIEW_OF_3D_EXTENSION_NAME);
        vk::AddToPNextChain(&mEnabledFeatures, &mImage2dViewOf3dFeatures);
    }

    if (mFeatures.supportsSwapchainMaintenance1.enabled)
    {
        const bool hasSwapchainMaintenance1KHR =
            ExtensionFound(VK_KHR_SWAPCHAIN_MAINTENANCE_1_EXTENSION_NAME, deviceExtensionNames);
        mEnabledDeviceExtensions.push_back(hasSwapchainMaintenance1KHR
                                               ? VK_KHR_SWAPCHAIN_MAINTENANCE_1_EXTENSION_NAME
                                               : VK_EXT_SWAPCHAIN_MAINTENANCE_1_EXTENSION_NAME);
        vk::AddToPNextChain(&mEnabledFeatures, &mSwapchainMaintenance1Features);
    }

    if (mFeatures.supportsLegacyDithering.enabled)
    {
        mEnabledDeviceExtensions.push_back(VK_EXT_LEGACY_DITHERING_EXTENSION_NAME);
        vk::AddToPNextChain(&mEnabledFeatures, &mDitheringFeatures);
    }

    if (mFeatures.supportsFormatFeatureFlags2.enabled)
    {
        mEnabledDeviceExtensions.push_back(VK_KHR_FORMAT_FEATURE_FLAGS_2_EXTENSION_NAME);
    }

    if (mFeatures.supportsHostImageCopy.enabled)
    {
        // VK_EXT_host_image_copy requires VK_KHR_copy_commands2 and VK_KHR_format_feature_flags2.
        // VK_KHR_format_feature_flags2 is enabled separately.
        ASSERT(ExtensionFound(VK_KHR_COPY_COMMANDS_2_EXTENSION_NAME, deviceExtensionNames));
        ASSERT(ExtensionFound(VK_KHR_FORMAT_FEATURE_FLAGS_2_EXTENSION_NAME, deviceExtensionNames));
        mEnabledDeviceExtensions.push_back(VK_KHR_COPY_COMMANDS_2_EXTENSION_NAME);

        mEnabledDeviceExtensions.push_back(VK_EXT_HOST_IMAGE_COPY_EXTENSION_NAME);
        vk::AddToPNextChain(&mEnabledFeatures, &mHostImageCopyFeatures);
    }

    if (getFeatures().supportsVertexInputDynamicState.enabled)
    {
        mEnabledDeviceExtensions.push_back(VK_EXT_VERTEX_INPUT_DYNAMIC_STATE_EXTENSION_NAME);
        vk::AddToPNextChain(&mEnabledFeatures, &mVertexInputDynamicStateFeatures);
    }

    if (getFeatures().supportsDynamicRenderingLocalRead.enabled)
    {
        mEnabledDeviceExtensions.push_back(VK_KHR_DYNAMIC_RENDERING_LOCAL_READ_EXTENSION_NAME);
        vk::AddToPNextChain(&mEnabledFeatures, &mDynamicRenderingLocalReadFeatures);
    }

    if (getFeatures().supportsUnifiedImageLayouts.enabled)
    {
        mEnabledDeviceExtensions.push_back(VK_KHR_UNIFIED_IMAGE_LAYOUTS_EXTENSION_NAME);
        vk::AddToPNextChain(&mEnabledFeatures, &mUnifiedImageLayoutsFeatures);
    }

    if (getFeatures().supportsImageCompressionControl.enabled)
    {
        mEnabledDeviceExtensions.push_back(VK_EXT_IMAGE_COMPRESSION_CONTROL_EXTENSION_NAME);
        vk::AddToPNextChain(&mEnabledFeatures, &mImageCompressionControlFeatures);
    }

    if (getFeatures().supportsImageCompressionControlSwapchain.enabled)
    {
        mEnabledDeviceExtensions.push_back(
            VK_EXT_IMAGE_COMPRESSION_CONTROL_SWAPCHAIN_EXTENSION_NAME);
        vk::AddToPNextChain(&mEnabledFeatures, &mImageCompressionControlSwapchainFeatures);
    }

    if (mFeatures.supportsSwapchainMutableFormat.enabled)
    {
        mEnabledDeviceExtensions.push_back(VK_KHR_SWAPCHAIN_MUTABLE_FORMAT_EXTENSION_NAME);
    }

    if (mFeatures.supportsDeviceFault.enabled)
    {
        mEnabledDeviceExtensions.push_back(VK_EXT_DEVICE_FAULT_EXTENSION_NAME);
        vk::AddToPNextChain(&mEnabledFeatures, &mFaultFeatures);
    }

    if (mFeatures.supportsAstcDecodeMode.enabled)
    {
        mEnabledDeviceExtensions.push_back(VK_EXT_ASTC_DECODE_MODE_EXTENSION_NAME);
        vk::AddToPNextChain(&mEnabledFeatures, &mPhysicalDeviceAstcDecodeFeatures);
    }

#if defined(ANGLE_PLATFORM_WINDOWS)
    // We only need the VK_EXT_full_screen_exclusive extension if we are opting
    // out of it via VK_FULL_SCREEN_EXCLUSIVE_DISALLOWED_EXT (i.e. working
    // around driver bugs).
    if (getFeatures().supportsFullScreenExclusive.enabled &&
        getFeatures().forceDisableFullScreenExclusive.enabled)
    {
        mEnabledDeviceExtensions.push_back(VK_EXT_FULL_SCREEN_EXCLUSIVE_EXTENSION_NAME);
    }
#endif

#if defined(ANGLE_PLATFORM_ANDROID)
    if (mFeatures.supportsExternalFormatResolve.enabled)
    {
        mEnabledDeviceExtensions.push_back(VK_ANDROID_EXTERNAL_FORMAT_RESOLVE_EXTENSION_NAME);
        vk::AddToPNextChain(&mEnabledFeatures, &mExternalFormatResolveFeatures);
    }
#endif

    if (mFeatures.supportsGlobalPriority.enabled)
    {
        mEnabledDeviceExtensions.push_back(VK_EXT_GLOBAL_PRIORITY_EXTENSION_NAME);
    }

    if (mFeatures.supportsGlobalPriorityQuery.enabled)
    {
        mEnabledDeviceExtensions.push_back(VK_EXT_GLOBAL_PRIORITY_QUERY_EXTENSION_NAME);
        vk::AddToPNextChain(&mEnabledFeatures, &mPhysicalDeviceGlobalPriorityQueryFeatures);
    }
}

// See comment above appendDeviceExtensionFeaturesPromotedTo11.
void Renderer::enableDeviceExtensionsPromotedTo11(const vk::ExtensionNameList &deviceExtensionNames)
{
    // OVR_multiview disallows multiview with geometry and tessellation, so don't request these
    // features.
    mMultiviewFeatures.multiviewGeometryShader     = VK_FALSE;
    mMultiviewFeatures.multiviewTessellationShader = VK_FALSE;

    if (mFeatures.supportsMultiview.enabled)
    {
        vk::AddToPNextChain(&mEnabledFeatures, &mMultiviewFeatures);
    }

    if (mFeatures.supportsYUVSamplerConversion.enabled)
    {
        vk::AddToPNextChain(&mEnabledFeatures, &mSamplerYcbcrConversionFeatures);
    }

    if (mFeatures.supportsProtectedMemory.enabled)
    {
        vk::AddToPNextChain(&mEnabledFeatures, &mProtectedMemoryFeatures);
    }

    if (mFeatures.supports16BitStorageBuffer.enabled ||
        mFeatures.supports16BitUniformAndStorageBuffer.enabled ||
        mFeatures.supports16BitPushConstant.enabled || mFeatures.supports16BitInputOutput.enabled)
    {
        vk::AddToPNextChain(&mEnabledFeatures, &m16BitStorageFeatures);
    }

    vk::AddToPNextChain(&mEnabledFeatures, &mVariablePointersFeatures);
}

// See comment above appendDeviceExtensionFeaturesPromotedTo12.  Additional extensions are enabled
// here which don't have feature structs:
//
// - VK_KHR_create_renderpass2
// - VK_KHR_image_format_list
// - VK_KHR_shader_float_controls
// - VK_KHR_spirv_1_4
// - VK_KHR_sampler_mirror_clamp_to_edge
// - VK_KHR_depth_stencil_resolve
// - VK_KHR_buffer_device_address
//
void Renderer::enableDeviceExtensionsPromotedTo12(const vk::ExtensionNameList &deviceExtensionNames)
{
    if (mFeatures.supportsRenderpass2.enabled)
    {
        mEnabledDeviceExtensions.push_back(VK_KHR_CREATE_RENDERPASS_2_EXTENSION_NAME);
    }

    if (mFeatures.supportsImageFormatList.enabled)
    {
        mEnabledDeviceExtensions.push_back(VK_KHR_IMAGE_FORMAT_LIST_EXTENSION_NAME);
    }

    // There are several FP related modes defined as properties from
    // VK_KHR_SHADER_FLOAT_CONTROLS_EXTENSION, and there could be a scenario where the extension is
    // supported but none of the modes are supported. Here we enable the extension if it is found.
    if (ExtensionFound(VK_KHR_SHADER_FLOAT_CONTROLS_EXTENSION_NAME, deviceExtensionNames))
    {
        mEnabledDeviceExtensions.push_back(VK_KHR_SHADER_FLOAT_CONTROLS_EXTENSION_NAME);
    }

    if (mFeatures.supportsSPIRV14.enabled)
    {
        mEnabledDeviceExtensions.push_back(VK_KHR_SPIRV_1_4_EXTENSION_NAME);
    }

    if (mFeatures.supportsSamplerMirrorClampToEdge.enabled)
    {
        mEnabledDeviceExtensions.push_back(VK_KHR_SAMPLER_MIRROR_CLAMP_TO_EDGE_EXTENSION_NAME);
    }

    if (mFeatures.supportsDepthStencilResolve.enabled)
    {
        mEnabledDeviceExtensions.push_back(VK_KHR_DEPTH_STENCIL_RESOLVE_EXTENSION_NAME);
    }

    if (mFeatures.allowGenerateMipmapWithCompute.enabled)
    {
        mEnabledDeviceExtensions.push_back(VK_KHR_SHADER_SUBGROUP_EXTENDED_TYPES_EXTENSION_NAME);
        vk::AddToPNextChain(&mEnabledFeatures, &mSubgroupExtendedTypesFeatures);
    }

    if (mFeatures.supportsShaderFloat16.enabled)
    {
        mEnabledDeviceExtensions.push_back(VK_KHR_SHADER_FLOAT16_INT8_EXTENSION_NAME);
        vk::AddToPNextChain(&mEnabledFeatures, &mShaderFloat16Int8Features);
    }

    if (mFeatures.supportsHostQueryReset.enabled)
    {
        mEnabledDeviceExtensions.push_back(VK_EXT_HOST_QUERY_RESET_EXTENSION_NAME);
        vk::AddToPNextChain(&mEnabledFeatures, &mHostQueryResetFeatures);
    }

    if (mFeatures.supportsImagelessFramebuffer.enabled)
    {
        mEnabledDeviceExtensions.push_back(VK_KHR_IMAGELESS_FRAMEBUFFER_EXTENSION_NAME);
        vk::AddToPNextChain(&mEnabledFeatures, &mImagelessFramebufferFeatures);
    }

    if (mFeatures.supportsTimelineSemaphore.enabled)
    {
        mEnabledDeviceExtensions.push_back(VK_KHR_TIMELINE_SEMAPHORE_EXTENSION_NAME);
        vk::AddToPNextChain(&mEnabledFeatures, &mTimelineSemaphoreFeatures);
    }

    if (mFeatures.supports8BitStorageBuffer.enabled ||
        mFeatures.supports8BitUniformAndStorageBuffer.enabled ||
        mFeatures.supports8BitPushConstant.enabled)
    {
        mEnabledDeviceExtensions.push_back(VK_KHR_8BIT_STORAGE_EXTENSION_NAME);
        vk::AddToPNextChain(&mEnabledFeatures, &m8BitStorageFeatures);
    }
    if (mFeatures.supportsUniformBufferStandardLayout.enabled)
    {
        mEnabledDeviceExtensions.push_back(VK_KHR_UNIFORM_BUFFER_STANDARD_LAYOUT_EXTENSION_NAME);
        vk::AddToPNextChain(&mEnabledFeatures, &mUniformBufferStandardLayoutFeatures);
    }
    if (mFeatures.supportsBufferDeviceAddress.enabled)
    {
        mEnabledDeviceExtensions.push_back(VK_KHR_BUFFER_DEVICE_ADDRESS_EXTENSION_NAME);
        vk::AddToPNextChain(&mEnabledFeatures, &mBufferDeviceAddressFeatures);
    }
}

// See comment above appendDeviceExtensionFeaturesPromotedTo13.
void Renderer::enableDeviceExtensionsPromotedTo13(const vk::ExtensionNameList &deviceExtensionNames)
{
    if (mFeatures.supportsPipelineCreationFeedback.enabled)
    {
        mEnabledDeviceExtensions.push_back(VK_EXT_PIPELINE_CREATION_FEEDBACK_EXTENSION_NAME);
    }

    if (mFeatures.supportsExtendedDynamicState.enabled)
    {
        mEnabledDeviceExtensions.push_back(VK_EXT_EXTENDED_DYNAMIC_STATE_EXTENSION_NAME);
        vk::AddToPNextChain(&mEnabledFeatures, &mExtendedDynamicStateFeatures);
    }

    if (mFeatures.supportsExtendedDynamicState2.enabled)
    {
        mEnabledDeviceExtensions.push_back(VK_EXT_EXTENDED_DYNAMIC_STATE_2_EXTENSION_NAME);
        vk::AddToPNextChain(&mEnabledFeatures, &mExtendedDynamicState2Features);
    }

    if (mFeatures.supportsSynchronization2.enabled)
    {
        mEnabledDeviceExtensions.push_back(VK_KHR_SYNCHRONIZATION_2_EXTENSION_NAME);
        vk::AddToPNextChain(&mEnabledFeatures, &mSynchronization2Features);
    }

    if (getFeatures().supportsDynamicRendering.enabled)
    {
        mEnabledDeviceExtensions.push_back(VK_KHR_DYNAMIC_RENDERING_EXTENSION_NAME);
        vk::AddToPNextChain(&mEnabledFeatures, &mDynamicRenderingFeatures);
    }

    if (getFeatures().supportsMaintenance5.enabled)
    {
        mEnabledDeviceExtensions.push_back(VK_KHR_MAINTENANCE_5_EXTENSION_NAME);
        vk::AddToPNextChain(&mEnabledFeatures, &mMaintenance5Features);
    }

    if (getFeatures().supportsTextureCompressionAstcHdr.enabled)
    {
        mEnabledDeviceExtensions.push_back(VK_EXT_TEXTURE_COMPRESSION_ASTC_HDR_EXTENSION_NAME);
        vk::AddToPNextChain(&mEnabledFeatures, &mTextureCompressionASTCHDRFeatures);
    }

    if (mFeatures.supportsShaderIntegerDotProduct.enabled)
    {
        mEnabledDeviceExtensions.push_back(VK_KHR_SHADER_INTEGER_DOT_PRODUCT_EXTENSION_NAME);
        vk::AddToPNextChain(&mEnabledFeatures, &mShaderIntegerDotProductFeatures);
    }
}

angle::Result Renderer::enableDeviceExtensions(vk::ErrorContext *context,
                                               const angle::FeatureOverrides &featureOverrides,
                                               UseVulkanSwapchain useVulkanSwapchain,
                                               angle::NativeWindowSystem nativeWindowSystem)
{
    // Enumerate device extensions that are provided by the vulkan
    // implementation and implicit layers.
    uint32_t deviceExtensionCount = 0;
    ANGLE_VK_TRY(context, vkEnumerateDeviceExtensionProperties(mPhysicalDevice, nullptr,
                                                               &deviceExtensionCount, nullptr));

    // Work-around a race condition in the Android platform during Android start-up, that can cause
    // the second call to vkEnumerateDeviceExtensionProperties to have an additional extension.  In
    // that case, the second call will return VK_INCOMPLETE.  To work-around that, add 1 to
    // deviceExtensionCount and ask for one more extension property than the first call said there
    // were.  See: http://anglebug.com/42265209 and internal-to-Google bug: b/206733351.
    deviceExtensionCount++;
    std::vector<VkExtensionProperties> deviceExtensionProps(deviceExtensionCount);
    ANGLE_VK_TRY(context,
                 vkEnumerateDeviceExtensionProperties(
                     mPhysicalDevice, nullptr, &deviceExtensionCount, deviceExtensionProps.data()));
    // In case fewer items were returned than requested, resize deviceExtensionProps to the number
    // of extensions returned (i.e. deviceExtensionCount).  See: b/208937840
    deviceExtensionProps.resize(deviceExtensionCount);

    // Enumerate device extensions that are provided by explicit layers.
    for (const char *layerName : mEnabledDeviceLayerNames)
    {
        uint32_t previousExtensionCount    = static_cast<uint32_t>(deviceExtensionProps.size());
        uint32_t deviceLayerExtensionCount = 0;
        ANGLE_VK_TRY(context, vkEnumerateDeviceExtensionProperties(
                                  mPhysicalDevice, layerName, &deviceLayerExtensionCount, nullptr));
        deviceExtensionProps.resize(previousExtensionCount + deviceLayerExtensionCount);
        ANGLE_VK_TRY(context, vkEnumerateDeviceExtensionProperties(
                                  mPhysicalDevice, layerName, &deviceLayerExtensionCount,
                                  deviceExtensionProps.data() + previousExtensionCount));
        // In case fewer items were returned than requested, resize deviceExtensionProps to the
        // number of extensions returned (i.e. deviceLayerExtensionCount).
        deviceExtensionProps.resize(previousExtensionCount + deviceLayerExtensionCount);
    }

    // Get the list of device extensions that are available.
    vk::ExtensionNameList deviceExtensionNames;
    if (!deviceExtensionProps.empty())
    {
        ASSERT(deviceExtensionNames.size() <= deviceExtensionProps.size());
        for (const VkExtensionProperties &prop : deviceExtensionProps)
        {
            deviceExtensionNames.push_back(prop.extensionName);

            if (strcmp(prop.extensionName, VK_EXT_LEGACY_DITHERING_EXTENSION_NAME) == 0)
            {
                mLegacyDitheringVersion = prop.specVersion;
            }
        }
        std::sort(deviceExtensionNames.begin(), deviceExtensionNames.end(), StrLess);
    }

    if (useVulkanSwapchain == UseVulkanSwapchain::Yes)
    {
        mEnabledDeviceExtensions.push_back(VK_KHR_SWAPCHAIN_EXTENSION_NAME);
    }

    // Query extensions and their features.
    queryDeviceExtensionFeatures(deviceExtensionNames);

    // Initialize features and workarounds.
    initFeatures(deviceExtensionNames, featureOverrides, useVulkanSwapchain, nativeWindowSystem);

    // App based feature overrides.
    appBasedFeatureOverrides(deviceExtensionNames);

    // Enable extensions that could be used
    enableDeviceExtensionsNotPromoted(deviceExtensionNames);
    enableDeviceExtensionsPromotedTo11(deviceExtensionNames);
    enableDeviceExtensionsPromotedTo12(deviceExtensionNames);
    enableDeviceExtensionsPromotedTo13(deviceExtensionNames);

    std::sort(mEnabledDeviceExtensions.begin(), mEnabledDeviceExtensions.end(), StrLess);
    ANGLE_VK_TRY(context, VerifyExtensionsPresent(deviceExtensionNames, mEnabledDeviceExtensions));

    return angle::Result::Continue;
}

void Renderer::initDeviceExtensionEntryPoints()
{
#if !defined(ANGLE_SHARED_LIBVULKAN)
    // Device entry points
    if (mFeatures.supportsTransformFeedbackExtension.enabled)
    {
        InitTransformFeedbackEXTFunctions(mDevice);
    }
    if (getFeatures().supportsLogicOpDynamicState.enabled)
    {
        // VK_EXT_extended_dynamic_state2 is only partially core in Vulkan 1.3.  If the logicOp
        // dynamic state (only from the extension) is used, need to load the entry points from the
        // extension
        InitExtendedDynamicState2EXTFunctions(mDevice);
    }
    if (mFeatures.supportsFragmentShadingRate.enabled)
    {
        InitFragmentShadingRateKHRDeviceFunction(mDevice);
    }
    if (mFeatures.supportsTimestampSurfaceAttribute.enabled)
    {
        InitGetPastPresentationTimingGoogleFunction(mDevice);
    }
    if (mFeatures.supportsHostImageCopy.enabled)
    {
        InitHostImageCopyFunctions(mDevice);
    }
    if (mFeatures.supportsImageCompressionControl.enabled)
    {
        InitImageCompressionControlFunctions(mDevice);
    }
    if (mFeatures.supportsVertexInputDynamicState.enabled)
    {
        InitVertexInputDynamicStateEXTFunctions(mDevice);
    }
    if (mFeatures.supportsDynamicRenderingLocalRead.enabled)
    {
        InitDynamicRenderingLocalReadFunctions(mDevice);
    }
    if (mFeatures.supportsExternalSemaphoreFd.enabled ||
        mFeatures.supportsExternalSemaphoreFuchsia.enabled)
    {
        InitExternalSemaphoreFdFunctions(mDevice);
    }

    if (mFeatures.supportsExternalFenceFd.enabled)
    {
        InitExternalFenceFdFunctions(mDevice);
    }

#    if defined(ANGLE_PLATFORM_ANDROID)
    if (mFeatures.supportsAndroidHardwareBuffer.enabled)
    {
        InitExternalMemoryHardwareBufferANDROIDFunctions(mDevice);
    }
#    endif
    if (mFeatures.supportsSynchronization2.enabled)
    {
        InitSynchronization2Functions(mDevice);
    }
    if (mFeatures.supportsDeviceFault.enabled)
    {
        InitDeviceFaultFunctions(mDevice);
    }
    if (mFeatures.supportsMaintenance5.enabled)
    {
        InitMaintenance5Functions(mDevice);
    }
    // Extensions promoted to Vulkan 1.2
    {
        if (mFeatures.supportsHostQueryReset.enabled)
        {
            InitHostQueryResetFunctions(mDevice);
        }
        if (mFeatures.supportsRenderpass2.enabled)
        {
            InitRenderPass2KHRFunctions(mDevice);
        }
        if (mFeatures.supportsBufferDeviceAddress.enabled)
        {
            InitBufferDeviceAddressFunctions(mDevice);
        }
    }
    // Extensions promoted to Vulkan 1.3
    {
        if (mFeatures.supportsExtendedDynamicState.enabled)
        {
            InitExtendedDynamicStateEXTFunctions(mDevice);
        }
        if (mFeatures.supportsExtendedDynamicState2.enabled)
        {
            InitExtendedDynamicState2EXTFunctions(mDevice);
        }
        if (mFeatures.supportsDynamicRendering.enabled)
        {
            InitDynamicRenderingFunctions(mDevice);
        }
    }
#endif  // !defined(ANGLE_SHARED_LIBVULKAN)

    // For promoted extensions, initialize their entry points from the core version.
    initializeDeviceExtensionEntryPointsFromCore();
}

angle::Result Renderer::setupDevice(vk::ErrorContext *context,
                                    const angle::FeatureOverrides &featureOverrides,
                                    const char *wsiLayer,
                                    UseVulkanSwapchain useVulkanSwapchain,
                                    angle::NativeWindowSystem nativeWindowSystem)
{
    uint32_t deviceLayerCount = 0;
    ANGLE_VK_TRY(context,
                 vkEnumerateDeviceLayerProperties(mPhysicalDevice, &deviceLayerCount, nullptr));

    std::vector<VkLayerProperties> deviceLayerProps(deviceLayerCount);
    ANGLE_VK_TRY(context, vkEnumerateDeviceLayerProperties(mPhysicalDevice, &deviceLayerCount,
                                                           deviceLayerProps.data()));

    mEnabledDeviceLayerNames.clear();
    if (mEnableValidationLayers)
    {
        mEnableValidationLayers =
            GetAvailableValidationLayers(deviceLayerProps, false, &mEnabledDeviceLayerNames);
    }

    if (wsiLayer != nullptr)
    {
        mEnabledDeviceLayerNames.push_back(wsiLayer);
    }

    mEnabledFeatures       = {};
    mEnabledFeatures.sType = VK_STRUCTURE_TYPE_PHYSICAL_DEVICE_FEATURES_2;

    ANGLE_TRY(
        enableDeviceExtensions(context, featureOverrides, useVulkanSwapchain, nativeWindowSystem));

    // Used to support cubemap array:
    mEnabledFeatures.features.imageCubeArray = mFeatures.supportsImageCubeArray.enabled;
    // Used to support framebuffers with multiple attachments:
    mEnabledFeatures.features.independentBlend = mPhysicalDeviceFeatures.independentBlend;
    // Used to support multi_draw_indirect
    mEnabledFeatures.features.multiDrawIndirect = mPhysicalDeviceFeatures.multiDrawIndirect;
    mEnabledFeatures.features.drawIndirectFirstInstance =
        mPhysicalDeviceFeatures.drawIndirectFirstInstance;
    // Used to support robust buffer access, if VK_EXT_pipeline_robustness is not supported.
    if (!mFeatures.supportsPipelineRobustness.enabled)
    {
        mEnabledFeatures.features.robustBufferAccess = mPhysicalDeviceFeatures.robustBufferAccess;
    }
    // Used to support Anisotropic filtering:
    mEnabledFeatures.features.samplerAnisotropy = mPhysicalDeviceFeatures.samplerAnisotropy;
    // Used to support wide lines:
    mEnabledFeatures.features.wideLines = mPhysicalDeviceFeatures.wideLines;
    // Used to emulate transform feedback:
    mEnabledFeatures.features.vertexPipelineStoresAndAtomics =
        mPhysicalDeviceFeatures.vertexPipelineStoresAndAtomics;
    // Used to implement storage buffers and images in the fragment shader:
    mEnabledFeatures.features.fragmentStoresAndAtomics =
        mPhysicalDeviceFeatures.fragmentStoresAndAtomics;
    // Used to emulate the primitives generated query:
    mEnabledFeatures.features.pipelineStatisticsQuery =
        !mFeatures.supportsPrimitivesGeneratedQuery.enabled &&
        mFeatures.supportsPipelineStatisticsQuery.enabled;
    // Used to support geometry shaders:
    mEnabledFeatures.features.geometryShader = mPhysicalDeviceFeatures.geometryShader;
    // Used to support EXT/OES_gpu_shader5:
    mEnabledFeatures.features.shaderImageGatherExtended =
        mPhysicalDeviceFeatures.shaderImageGatherExtended;
    // Used to support EXT/OES_gpu_shader5:
    mEnabledFeatures.features.shaderUniformBufferArrayDynamicIndexing =
        mPhysicalDeviceFeatures.shaderUniformBufferArrayDynamicIndexing;
    mEnabledFeatures.features.shaderSampledImageArrayDynamicIndexing =
        mPhysicalDeviceFeatures.shaderSampledImageArrayDynamicIndexing;
    // Used to support APPLE_clip_distance
    mEnabledFeatures.features.shaderClipDistance = mPhysicalDeviceFeatures.shaderClipDistance;
    // Used to support OES_sample_shading
    mEnabledFeatures.features.sampleRateShading = mPhysicalDeviceFeatures.sampleRateShading;
    // Used to support EXT_depth_clamp and depth clears through draw calls
    mEnabledFeatures.features.depthClamp = mPhysicalDeviceFeatures.depthClamp;
    // Used to support EXT_polygon_offset_clamp
    mEnabledFeatures.features.depthBiasClamp = mPhysicalDeviceFeatures.depthBiasClamp;
    // Used to support NV_polygon_mode / ANGLE_polygon_mode
    mEnabledFeatures.features.fillModeNonSolid = mPhysicalDeviceFeatures.fillModeNonSolid;
    // Used to support EXT_clip_cull_distance
    mEnabledFeatures.features.shaderCullDistance = mPhysicalDeviceFeatures.shaderCullDistance;
    // Used to support tessellation Shader:
    mEnabledFeatures.features.tessellationShader = mPhysicalDeviceFeatures.tessellationShader;
    // Used to support EXT_blend_func_extended
    mEnabledFeatures.features.dualSrcBlend = mPhysicalDeviceFeatures.dualSrcBlend;
    // Used to support ANGLE_logic_op and GLES1
    mEnabledFeatures.features.logicOp = mPhysicalDeviceFeatures.logicOp;
    // Used to support EXT_multisample_compatibility
    mEnabledFeatures.features.alphaToOne = mPhysicalDeviceFeatures.alphaToOne;
    // Used to support 16bit-integers in shader code
    mEnabledFeatures.features.shaderInt16 = mPhysicalDeviceFeatures.shaderInt16;
    // Used to support 64bit-integers in shader code
    mEnabledFeatures.features.shaderInt64 = mPhysicalDeviceFeatures.shaderInt64;
    // Used to support 64bit-floats in shader code
    mEnabledFeatures.features.shaderFloat64 =
        mFeatures.supportsShaderFloat64.enabled && mPhysicalDeviceFeatures.shaderFloat64;

    if (!vk::OutsideRenderPassCommandBuffer::ExecutesInline() ||
        !vk::RenderPassCommandBuffer::ExecutesInline())
    {
        mEnabledFeatures.features.inheritedQueries = mPhysicalDeviceFeatures.inheritedQueries;
    }

    return angle::Result::Continue;
}

angle::Result Renderer::createDeviceAndQueue(vk::ErrorContext *context, uint32_t queueFamilyIndex)
{
    mCurrentQueueFamilyIndex = queueFamilyIndex;

    vk::QueueFamily queueFamily;
    queueFamily.initialize(mQueueFamilyProperties[queueFamilyIndex], queueFamilyIndex);
    ANGLE_VK_CHECK(context, queueFamily.getDeviceQueueCount() > 0, VK_ERROR_INITIALIZATION_FAILED);

    // We enable protected context only if both supportsProtectedMemory and device also supports
    // protected. There are cases we have to disable supportsProtectedMemory feature due to driver
    // bugs.
    bool enableProtectedContent =
        queueFamily.supportsProtected() && mFeatures.supportsProtectedMemory.enabled;

    uint32_t queueCount = std::min(queueFamily.getDeviceQueueCount(),
                                   static_cast<uint32_t>(egl::ContextPriority::EnumCount));

    uint32_t queueCreateInfoCount              = 1;
    VkDeviceQueueCreateInfo queueCreateInfo[1] = {};
    queueCreateInfo[0].sType                   = VK_STRUCTURE_TYPE_DEVICE_QUEUE_CREATE_INFO;
    queueCreateInfo[0].flags = enableProtectedContent ? VK_DEVICE_QUEUE_CREATE_PROTECTED_BIT : 0;
    queueCreateInfo[0].queueFamilyIndex = queueFamilyIndex;
    queueCreateInfo[0].queueCount       = queueCount;
    queueCreateInfo[0].pQueuePriorities = vk::QueueFamily::kQueuePriorities;

    VkDeviceQueueGlobalPriorityCreateInfo queueGlobalPriorityCreateInfo = {};
    queueGlobalPriorityCreateInfo.sType =
        VK_STRUCTURE_TYPE_DEVICE_QUEUE_GLOBAL_PRIORITY_CREATE_INFO;
    if (mFeatures.supportsGlobalPriorityQuery.enabled)
    {
        // Query all supported global priorities.
        uint32_t queueFamilyPropertiesCount = static_cast<uint32_t>(mQueueFamilyProperties.size());
        std::vector<VkQueueFamilyProperties2> queueFamilyProperties2(queueFamilyPropertiesCount);
        std::vector<VkQueueFamilyGlobalPriorityPropertiesEXT> globalPriorityProperties(
            queueFamilyPropertiesCount);

        for (uint32_t i = 0; i < queueFamilyPropertiesCount; i++)
        {
            globalPriorityProperties[i] = {};
            globalPriorityProperties[i].sType =
                VK_STRUCTURE_TYPE_QUEUE_FAMILY_GLOBAL_PRIORITY_PROPERTIES_EXT;

            queueFamilyProperties2[i]       = {};
            queueFamilyProperties2[i].sType = VK_STRUCTURE_TYPE_QUEUE_FAMILY_PROPERTIES_2;
            vk::AddToPNextChain(&queueFamilyProperties2[i], &globalPriorityProperties[i]);
        }

        vkGetPhysicalDeviceQueueFamilyProperties2(mPhysicalDevice, &queueFamilyPropertiesCount,
                                                  queueFamilyProperties2.data());

        if (HasRequiredGlobalPriority(globalPriorityProperties,
                                      VK_QUEUE_GLOBAL_PRIORITY_REALTIME_EXT))
        {
            // Realtime global priority is supported, so we can use it in
            // queueGlobalPriorityCreateInfo
            queueGlobalPriorityCreateInfo.globalPriority = VK_QUEUE_GLOBAL_PRIORITY_REALTIME_EXT;
            vk::AddToPNextChain(&queueCreateInfo, &queueGlobalPriorityCreateInfo);
        }
    }

    // Setup device initialization struct
    VkDeviceCreateInfo createInfo    = {};
    createInfo.sType                 = VK_STRUCTURE_TYPE_DEVICE_CREATE_INFO;
    createInfo.flags                 = 0;
    createInfo.queueCreateInfoCount  = queueCreateInfoCount;
    createInfo.pQueueCreateInfos     = queueCreateInfo;
    createInfo.enabledLayerCount     = static_cast<uint32_t>(mEnabledDeviceLayerNames.size());
    createInfo.ppEnabledLayerNames   = mEnabledDeviceLayerNames.data();
    createInfo.enabledExtensionCount = static_cast<uint32_t>(mEnabledDeviceExtensions.size());
    createInfo.ppEnabledExtensionNames =
        mEnabledDeviceExtensions.empty() ? nullptr : mEnabledDeviceExtensions.data();
    mEnabledDeviceExtensions.push_back(nullptr);

    // Enable core features without assuming VkPhysicalDeviceFeatures2KHR is accepted in the
    // pNext chain of VkDeviceCreateInfo.
    createInfo.pEnabledFeatures = &mEnabledFeatures.features;

    // Append the feature structs chain to the end of createInfo structs chain.
    if (mEnabledFeatures.pNext)
    {
        vk::AppendToPNextChain(&createInfo, mEnabledFeatures.pNext);
    }

    if (mFeatures.logMemoryReportCallbacks.enabled || mFeatures.logMemoryReportStats.enabled)
    {
        ASSERT(mMemoryReportFeatures.deviceMemoryReport);

        mMemoryReportCallback       = {};
        mMemoryReportCallback.sType = VK_STRUCTURE_TYPE_DEVICE_DEVICE_MEMORY_REPORT_CREATE_INFO_EXT;
        mMemoryReportCallback.pfnUserCallback = &MemoryReportCallback;
        mMemoryReportCallback.pUserData       = this;
        vk::AddToPNextChain(&createInfo, &mMemoryReportCallback);
    }

    // Create the list of expected VVL messages to suppress.  Done before creating the device, as it
    // may also generate messages.
    initializeValidationMessageSuppressions();

    ANGLE_VK_TRY(context, vkCreateDevice(mPhysicalDevice, &createInfo, nullptr, &mDevice));
#if defined(ANGLE_SHARED_LIBVULKAN)
    // Load volk if we are loading dynamically
    volkLoadDevice(mDevice);
#endif  // defined(ANGLE_SHARED_LIBVULKAN)

    initDeviceExtensionEntryPoints();

    ANGLE_TRY(mCommandQueue.init(context, queueFamily, enableProtectedContent, queueCount));
    ANGLE_TRY(mCleanUpThread.init());

    if (mFeatures.forceMaxUniformBufferSize16KB.enabled)
    {
        mDefaultUniformBufferSize = kMinDefaultUniformBufferSize;
    }
    // Cap it with the driver limit
    mDefaultUniformBufferSize = std::min(
        mDefaultUniformBufferSize, getPhysicalDeviceProperties().limits.maxUniformBufferRange);

    // Vulkan pipeline cache will be initialized lazily in ensurePipelineCacheInitialized() method.
    ASSERT(!mPipelineCacheInitialized);
    ASSERT(!mPipelineCache.valid());

    // Track the set of supported pipeline stages.  This is used when issuing image layout
    // transitions that cover many stages (such as AllGraphicsReadOnly) to mask out unsupported
    // stages, which avoids enumerating every possible combination of stages in the layouts.
    VkPipelineStageFlags unsupportedStages = 0;
    mSupportedVulkanShaderStageMask =
        VK_SHADER_STAGE_VERTEX_BIT | VK_SHADER_STAGE_FRAGMENT_BIT | VK_SHADER_STAGE_COMPUTE_BIT;
    mSupportedBufferWritePipelineStageMask =
        VK_PIPELINE_STAGE_TRANSFER_BIT | VK_PIPELINE_STAGE_VERTEX_SHADER_BIT |
        VK_PIPELINE_STAGE_FRAGMENT_SHADER_BIT | VK_PIPELINE_STAGE_COMPUTE_SHADER_BIT;

    if (!mPhysicalDeviceFeatures.tessellationShader)
    {
        unsupportedStages |= VK_PIPELINE_STAGE_TESSELLATION_CONTROL_SHADER_BIT |
                             VK_PIPELINE_STAGE_TESSELLATION_EVALUATION_SHADER_BIT;
    }
    else
    {
        mSupportedVulkanShaderStageMask |=
            VK_SHADER_STAGE_TESSELLATION_CONTROL_BIT | VK_SHADER_STAGE_TESSELLATION_EVALUATION_BIT;
        mSupportedBufferWritePipelineStageMask |=
            VK_PIPELINE_STAGE_TESSELLATION_CONTROL_SHADER_BIT |
            VK_PIPELINE_STAGE_TESSELLATION_EVALUATION_SHADER_BIT;
    }
    if (!mPhysicalDeviceFeatures.geometryShader)
    {
        unsupportedStages |= VK_PIPELINE_STAGE_GEOMETRY_SHADER_BIT;
    }
    else
    {
        mSupportedVulkanShaderStageMask |= VK_SHADER_STAGE_GEOMETRY_BIT;
        mSupportedBufferWritePipelineStageMask |= VK_PIPELINE_STAGE_GEOMETRY_SHADER_BIT;
    }

    if (getFeatures().supportsTransformFeedbackExtension.enabled)
    {
        mSupportedBufferWritePipelineStageMask |= VK_PIPELINE_STAGE_TRANSFORM_FEEDBACK_BIT_EXT;
    }

    // Initialize the barrierData tables by removing unsupported pipeline stage bits
    InitializeEventStageToVkPipelineStageFlagsMap(&mEventStageToPipelineStageFlagsMap,
                                                  ~unsupportedStages);
    InitializeImageLayoutAndMemoryBarrierDataMap(
        getFeatures(), &mImageLayoutAndMemoryBarrierDataMap, ~unsupportedStages);

    ANGLE_TRY(initializeMemoryAllocator(context));

    // Log the memory heap stats when the device has been initialized (when debugging).
    mMemoryAllocationTracker.onDeviceInit();

    return angle::Result::Continue;
}

void Renderer::calculatePendingGarbageSizeLimit()
{
    // To find the threshold, we want the memory heap that has the largest size among other heaps.
    VkPhysicalDeviceMemoryProperties memoryProperties;
    vkGetPhysicalDeviceMemoryProperties(mPhysicalDevice, &memoryProperties);
    ASSERT(memoryProperties.memoryHeapCount > 0);

    VkDeviceSize maxHeapSize = memoryProperties.memoryHeaps[0].size;
    for (size_t i = 0; i < memoryProperties.memoryHeapCount; i++)
    {
        VkDeviceSize heapSize = memoryProperties.memoryHeaps[i].size;
        if (maxHeapSize < heapSize)
        {
            maxHeapSize = heapSize;
        }
    }

    // We set the limit to a portion of the heap size we found.
    constexpr float kGarbageSizeLimitCoefficient = 0.2f;
    mPendingGarbageSizeLimit =
        static_cast<VkDeviceSize>(maxHeapSize * kGarbageSizeLimitCoefficient);
}

void Renderer::initializeValidationMessageSuppressions()
{
    // Build the list of validation errors that are currently expected and should be skipped.
    mSkippedValidationMessages.insert(mSkippedValidationMessages.end(), kSkippedMessages,
                                      kSkippedMessages + ArraySize(kSkippedMessages));
    if (!getFeatures().supportsPrimitiveTopologyListRestart.enabled)
    {
        mSkippedValidationMessages.insert(
            mSkippedValidationMessages.end(), kNoListRestartSkippedMessages,
            kNoListRestartSkippedMessages + ArraySize(kNoListRestartSkippedMessages));
    }

    if (getFeatures().exposeES32ForTesting.enabled)
    {
        mSkippedValidationMessages.insert(
            mSkippedValidationMessages.end(), kExposeNonConformantSkippedMessages,
            kExposeNonConformantSkippedMessages + ArraySize(kExposeNonConformantSkippedMessages));
    }

    if (!getFeatures().supportsMaintenance5.enabled)
    {
        mSkippedValidationMessages.insert(
            mSkippedValidationMessages.end(), kNoMaintenance5SkippedMessages,
            kNoMaintenance5SkippedMessages + ArraySize(kNoMaintenance5SkippedMessages));
    }

    if (!getFeatures().supportsMaintenance9.enabled)
    {
        mSkippedValidationMessages.insert(
            mSkippedValidationMessages.end(), kNoMaintenance9SkippedMessages,
            kNoMaintenance9SkippedMessages + ArraySize(kNoMaintenance9SkippedMessages));
    }

    if (getFeatures().preferBGR565ToRGB565.enabled)
    {
        mSkippedValidationMessages.insert(
            mSkippedValidationMessages.end(), kPreferBGR565SkippedMessages,
            kPreferBGR565SkippedMessages + ArraySize(kPreferBGR565SkippedMessages));
    }

    if (getFeatures().useVkEventForImageBarrier.enabled &&
        (!vk::OutsideRenderPassCommandBuffer::ExecutesInline() ||
         !vk::RenderPassCommandBuffer::ExecutesInline()))
    {
        mSkippedValidationMessages.insert(
            mSkippedValidationMessages.end(), kSkippedMessagesWithVulkanSecondaryCommandBuffer,
            kSkippedMessagesWithVulkanSecondaryCommandBuffer +
                ArraySize(kSkippedMessagesWithVulkanSecondaryCommandBuffer));
    }

    if (!getFeatures().preferDynamicRendering.enabled &&
        !vk::RenderPassCommandBuffer::ExecutesInline())
    {
        mSkippedValidationMessages.insert(
            mSkippedValidationMessages.end(), kSkippedMessagesWithRenderPassObjectsAndVulkanSCB,
            kSkippedMessagesWithRenderPassObjectsAndVulkanSCB +
                ArraySize(kSkippedMessagesWithRenderPassObjectsAndVulkanSCB));
    }

    if (getFeatures().preferDynamicRendering.enabled)
    {
        mSkippedValidationMessages.insert(
            mSkippedValidationMessages.end(), kSkippedMessagesWithDynamicRendering,
            kSkippedMessagesWithDynamicRendering + ArraySize(kSkippedMessagesWithDynamicRendering));
    }

    // Build the list of syncval errors that are currently expected and should be skipped.
    mSkippedSyncvalMessages.insert(mSkippedSyncvalMessages.end(), kSkippedSyncvalMessages,
                                   kSkippedSyncvalMessages + ArraySize(kSkippedSyncvalMessages));
    if (!getFeatures().supportsRenderPassLoadStoreOpNone.enabled)
    {
        mSkippedSyncvalMessages.insert(
            mSkippedSyncvalMessages.end(), kSkippedSyncvalMessagesWithoutLoadStoreOpNone,
            kSkippedSyncvalMessagesWithoutLoadStoreOpNone +
                ArraySize(kSkippedSyncvalMessagesWithoutLoadStoreOpNone));
    }
    if (getFeatures().enableMultisampledRenderToTexture.enabled &&
        !getFeatures().supportsMultisampledRenderToSingleSampled.enabled)
    {
        mSkippedSyncvalMessages.insert(mSkippedSyncvalMessages.end(),
                                       kSkippedSyncvalMessagesWithMSRTTEmulation,
                                       kSkippedSyncvalMessagesWithMSRTTEmulation +
                                           ArraySize(kSkippedSyncvalMessagesWithMSRTTEmulation));
    }
}

angle::Result Renderer::checkQueueForSurfacePresent(vk::ErrorContext *context,
                                                    VkSurfaceKHR surface,
                                                    bool *supportedOut)
{
    // We've already initialized a device, and can't re-create it unless it's never been used.
    // If recreation is ever necessary, it should be able to deal with contexts currently running in
    // other threads using the existing queue.  For example, multiple contexts (not in a share
    // group) may be currently recording commands and rendering to pbuffers or using
    // EGL_KHR_surfaceless_context.
    ASSERT(mDevice != VK_NULL_HANDLE);
    ASSERT(mCurrentQueueFamilyIndex != std::numeric_limits<uint32_t>::max());

    // Check if the current device supports present on this surface.
    VkBool32 supportsPresent = VK_FALSE;
    ANGLE_VK_TRY(context,
                 vkGetPhysicalDeviceSurfaceSupportKHR(mPhysicalDevice, mCurrentQueueFamilyIndex,
                                                      surface, &supportsPresent));

    *supportedOut = supportsPresent == VK_TRUE;
    return angle::Result::Continue;
}

std::string Renderer::getVendorString() const
{
    return GetVendorString(mPhysicalDeviceProperties.vendorID);
}

std::string Renderer::getRendererDescription() const
{
    std::stringstream strstr;

    uint32_t apiVersion = mPhysicalDeviceProperties.apiVersion;

    strstr << "Vulkan ";
    strstr << VK_API_VERSION_MAJOR(apiVersion) << ".";
    strstr << VK_API_VERSION_MINOR(apiVersion) << ".";
    strstr << VK_API_VERSION_PATCH(apiVersion);

    strstr << " (";

    // In the case of NVIDIA, deviceName does not necessarily contain "NVIDIA". Add "NVIDIA" so that
    // Vulkan end2end tests can be selectively disabled on NVIDIA. TODO(jmadill): should not be
    // needed after http://anglebug.com/40096421 is fixed and end2end_tests use more sophisticated
    // driver detection.
    if (mPhysicalDeviceProperties.vendorID == VENDOR_ID_NVIDIA)
    {
        strstr << GetVendorString(mPhysicalDeviceProperties.vendorID) << " ";
    }

    strstr << mPhysicalDeviceProperties.deviceName;
    strstr << " (" << gl::FmtHex(mPhysicalDeviceProperties.deviceID) << ")";

    strstr << ")";

    return strstr.str();
}

std::string Renderer::getVersionString(bool includeFullVersion) const
{
    std::stringstream strstr;

    uint32_t driverVersion = mPhysicalDeviceProperties.driverVersion;
    std::string driverName = std::string(mDriverProperties.driverName);

    if (!driverName.empty())
    {
        strstr << driverName;
    }
    else
    {
        strstr << GetVendorString(mPhysicalDeviceProperties.vendorID);
    }

    if (includeFullVersion)
    {
        strstr << "-";

        if (mPhysicalDeviceProperties.vendorID == VENDOR_ID_NVIDIA)
        {
            strstr << ANGLE_VK_VERSION_MAJOR_NVIDIA(driverVersion) << ".";
            strstr << ANGLE_VK_VERSION_MINOR_NVIDIA(driverVersion) << ".";
            strstr << ANGLE_VK_VERSION_SUB_MINOR_NVIDIA(driverVersion) << ".";
            strstr << ANGLE_VK_VERSION_PATCH_NVIDIA(driverVersion);
        }
        else if (mPhysicalDeviceProperties.vendorID == VENDOR_ID_INTEL && IsWindows())
        {
            strstr << ANGLE_VK_VERSION_MAJOR_WIN_INTEL(driverVersion) << ".";
            strstr << ANGLE_VK_VERSION_MINOR_WIN_INTEL(driverVersion);
        }
        // The major version for the new QCOM drivers seems to be 512, which results in a major
        // version of 0 and a non-zero variant field when using the VK_API_VERSION_x macros.
        // Therefore, the version string is updated to show the correct major version.
        else if (mPhysicalDeviceProperties.vendorID == VENDOR_ID_QUALCOMM)
        {
            strstr << (512 | VK_API_VERSION_MAJOR(driverVersion)) << ".";
            strstr << VK_API_VERSION_MINOR(driverVersion) << ".";
            strstr << VK_API_VERSION_PATCH(driverVersion);
        }
        // All other drivers use the Vulkan standard
        else
        {
            strstr << VK_API_VERSION_MAJOR(driverVersion) << ".";
            strstr << VK_API_VERSION_MINOR(driverVersion) << ".";
            strstr << VK_API_VERSION_PATCH(driverVersion);
        }
    }

    return strstr.str();
}

gl::Version Renderer::getMaxSupportedESVersion() const
{
    // Current highest supported version
    gl::Version maxVersion = gl::Version(3, 2);

    // Early out without downgrading ES version if mock ICD enabled.
    // Mock ICD doesn't expose sufficient capabilities yet.
    // https://github.com/KhronosGroup/Vulkan-Tools/issues/84
    if (isMockICDEnabled())
    {
        return maxVersion;
    }

    ensureCapsInitialized();

    // Limit to ES3.1 if there are any blockers for 3.2.
    if (mFeatures.exposeES32ForTesting.enabled)
    {
        return maxVersion;
    }
    if (!CanSupportGLES32(mNativeExtensions))
    {
        //maxVersion = LimitVersionTo(maxVersion, {3, 1});
        //std::cout << "Warning: Incomplete OpenGL ES 3.2 support because your Vulkan driver is insufficient to support OpenGL ES 3.2!\n"; //烦人的
        return maxVersion;
    }

    // Limit to ES3.0 if there are any blockers for 3.1.

    // ES3.1 requires at least one atomic counter buffer and four storage buffers in compute.
    // Atomic counter buffers are emulated with storage buffers.  For simplicity, we always support
    // either none or IMPLEMENTATION_MAX_ATOMIC_COUNTER_BUFFERS atomic counter buffers.  So if
    // Vulkan doesn't support at least that many storage buffers in compute, we don't support 3.1.
    const uint32_t kMinimumStorageBuffersForES31 =
        gl::limits::kMinimumComputeStorageBuffers +
        gl::IMPLEMENTATION_MAX_ATOMIC_COUNTER_BUFFER_BINDINGS;
    if (mPhysicalDeviceProperties.limits.maxPerStageDescriptorStorageBuffers <
        kMinimumStorageBuffersForES31)
    {
        maxVersion = LimitVersionTo(maxVersion, {3, 0});
    }

    // ES3.1 requires at least a maximum offset of at least 2047.
    // If the Vulkan implementation can't support that, we cannot support 3.1.
    if (mPhysicalDeviceProperties.limits.maxVertexInputAttributeOffset < 2047)
    {
        maxVersion = LimitVersionTo(maxVersion, {3, 0});
    }

    // SSO is in ES3.1 core, so we have to cap to ES3.0 for SSO disablement.
    if (mFeatures.disableSeparateShaderObjects.enabled)
    {
        maxVersion = LimitVersionTo(maxVersion, {3, 0});
    }

    // Limit to ES2.0 if there are any blockers for 3.0.
    // TODO: http://anglebug.com/42262611 Limit to GLES 2.0 if flat shading can't be emulated

    // Multisample textures (ES3.1) and multisample renderbuffers (ES3.0) require the Vulkan driver
    // to support the standard sample locations (in order to pass dEQP tests that check these
    // locations).  If the Vulkan implementation can't support that, we cannot support 3.0/3.1.
    if (mPhysicalDeviceProperties.limits.standardSampleLocations != VK_TRUE)
    {
        maxVersion = LimitVersionTo(maxVersion, {2, 0});
    }

    // If independentBlend is not supported, we can't have a mix of has-alpha and emulated-alpha
    // render targets in a framebuffer.  We also cannot perform masked clears of multiple render
    // targets.
    if (!mPhysicalDeviceFeatures.independentBlend)
    {
        maxVersion = LimitVersionTo(maxVersion, {2, 0});
    }

    // If the Vulkan transform feedback extension is not present, we use an emulation path that
    // requires the vertexPipelineStoresAndAtomics feature. Without the extension or this feature,
    // we can't currently support transform feedback.
    if (!vk::CanSupportTransformFeedbackExtension(mTransformFeedbackFeatures) &&
        !vk::CanSupportTransformFeedbackEmulation(mPhysicalDeviceFeatures))
    {
        maxVersion = LimitVersionTo(maxVersion, {2, 0});
    }

    // Limit to GLES 2.0 if maxPerStageDescriptorUniformBuffers is too low.
    // Table 6.31 MAX_VERTEX_UNIFORM_BLOCKS minimum value = 12
    // Table 6.32 MAX_FRAGMENT_UNIFORM_BLOCKS minimum value = 12
    // NOTE: We reserve some uniform buffers for emulation, so use the NativeCaps which takes this
    // into account, rather than the physical device maxPerStageDescriptorUniformBuffers limits.
    for (gl::ShaderType shaderType : gl::AllShaderTypes())
    {
        if (static_cast<GLuint>(getNativeCaps().maxShaderUniformBlocks[shaderType]) <
            gl::limits::kMinimumShaderUniformBlocks)
        {
            maxVersion = LimitVersionTo(maxVersion, {2, 0});
        }
    }

    // Limit to GLES 2.0 if maxVertexOutputComponents is too low.
    // Table 6.31 MAX VERTEX OUTPUT COMPONENTS minimum value = 64
    // NOTE: We reserve some vertex output components for emulation, so use the NativeCaps which
    // takes this into account, rather than the physical device maxVertexOutputComponents limits.
    if (static_cast<GLuint>(getNativeCaps().maxVertexOutputComponents) <
        gl::limits::kMinimumVertexOutputComponents)
    {
        maxVersion = LimitVersionTo(maxVersion, {2, 0});
    }

    return maxVersion;
}

gl::Version Renderer::getMaxConformantESVersion() const
{
    return getMaxSupportedESVersion();
}

uint32_t Renderer::getDeviceVersion() const
{
    return mDeviceVersion == 0 ? mInstanceVersion : mDeviceVersion;
}

void Renderer::queryAndCacheFragmentShadingRates()
{
    // Init required functions
#if !defined(ANGLE_SHARED_LIBVULKAN)
    InitFragmentShadingRateKHRInstanceFunction(mInstance);
#endif  // !defined(ANGLE_SHARED_LIBVULKAN)
    ASSERT(vkGetPhysicalDeviceFragmentShadingRatesKHR);

    // Query number of supported shading rates first
    uint32_t shadingRatesCount = 0;
    VkResult result =
        vkGetPhysicalDeviceFragmentShadingRatesKHR(mPhysicalDevice, &shadingRatesCount, nullptr);
    ASSERT(result == VK_SUCCESS);
    ASSERT(shadingRatesCount > 0);

    std::vector<VkPhysicalDeviceFragmentShadingRateKHR> shadingRates(
        shadingRatesCount,
        {VK_STRUCTURE_TYPE_PHYSICAL_DEVICE_FRAGMENT_SHADING_RATE_KHR, nullptr, 0, {0, 0}});

    // Query supported shading rates
    result = vkGetPhysicalDeviceFragmentShadingRatesKHR(mPhysicalDevice, &shadingRatesCount,
                                                        shadingRates.data());
    ASSERT(result == VK_SUCCESS);

    // Cache supported fragment shading rates
    mSupportedFragmentShadingRatesEXT.reset();
    mSupportedFragmentShadingRateEXTSampleCounts.fill(0u);
    for (const VkPhysicalDeviceFragmentShadingRateKHR &shadingRate : shadingRates)
    {
        if (shadingRate.sampleCounts == 0)
        {
            continue;
        }
        const gl::ShadingRate rate = GetShadingRateEXTFromVkExtent(shadingRate.fragmentSize);
        mSupportedFragmentShadingRatesEXT.set(rate);
        mSupportedFragmentShadingRateEXTSampleCounts[rate] =
            static_cast<uint16_t>(shadingRate.sampleCounts);
    }
}

bool Renderer::canSupportFragmentShadingRate() const
{
    // VK_KHR_create_renderpass2 is required for VK_KHR_fragment_shading_rate
    if (!mFeatures.supportsRenderpass2.enabled)
    {
        return false;
    }

    // Device needs to support VK_KHR_fragment_shading_rate and specifically
    // pipeline fragment shading rate.
    if (mFragmentShadingRateFeatures.pipelineFragmentShadingRate != VK_TRUE)
    {
        return false;
    }

    ASSERT(mSupportedFragmentShadingRatesEXT.any());

    // To implement GL_EXT_fragment_shading_rate and GL_QCOM_shading_rate extension
    // the Vulkan ICD needs to support at least the following shading rates
    // VK_SAMPLE_COUNT_1_BIT | VK_SAMPLE_COUNT_4_BIT    {1, 1}
    // VK_SAMPLE_COUNT_1_BIT | VK_SAMPLE_COUNT_4_BIT    {1, 2}
    // VK_SAMPLE_COUNT_1_BIT | VK_SAMPLE_COUNT_4_BIT    {2, 1}
    // VK_SAMPLE_COUNT_1_BIT | VK_SAMPLE_COUNT_4_BIT    {2, 2}
    constexpr VkSampleCountFlags krequiredSampleCounts =
        VK_SAMPLE_COUNT_1_BIT | VK_SAMPLE_COUNT_4_BIT;

    return (mSupportedFragmentShadingRateEXTSampleCounts[gl::ShadingRate::_1x1] &
            krequiredSampleCounts) == krequiredSampleCounts &&
           (mSupportedFragmentShadingRateEXTSampleCounts[gl::ShadingRate::_1x2] &
            krequiredSampleCounts) == krequiredSampleCounts &&
           (mSupportedFragmentShadingRateEXTSampleCounts[gl::ShadingRate::_2x1] &
            krequiredSampleCounts) == krequiredSampleCounts &&
           (mSupportedFragmentShadingRateEXTSampleCounts[gl::ShadingRate::_2x2] &
            krequiredSampleCounts) == krequiredSampleCounts;
}

bool Renderer::canSupportFoveatedRendering() const
{
    // Device needs to support attachment fragment shading rate.
    if (mFragmentShadingRateFeatures.attachmentFragmentShadingRate != VK_TRUE)
    {
        return false;
    }

    ASSERT(mSupportedFragmentShadingRatesEXT.any());
    ASSERT(!mSupportedFragmentShadingRateEXTSampleCounts.empty());

    // To implement QCOM foveated rendering extensions the Vulkan ICD needs to support all sample
    // count bits listed in VkPhysicalDeviceLimits::framebufferColorSampleCounts for these shading
    // rates -
    //     {1, 1}
    //     {1, 2}
    //     {2, 1}
    //     {2, 2}
    VkSampleCountFlags framebufferSampleCounts =
        getPhysicalDeviceProperties().limits.framebufferColorSampleCounts &
        vk_gl::kSupportedSampleCounts;

    return (mSupportedFragmentShadingRateEXTSampleCounts[gl::ShadingRate::_1x1] &
            framebufferSampleCounts) == framebufferSampleCounts &&
           (mSupportedFragmentShadingRateEXTSampleCounts[gl::ShadingRate::_1x2] &
            framebufferSampleCounts) == framebufferSampleCounts &&
           (mSupportedFragmentShadingRateEXTSampleCounts[gl::ShadingRate::_2x1] &
            framebufferSampleCounts) == framebufferSampleCounts &&
           (mSupportedFragmentShadingRateEXTSampleCounts[gl::ShadingRate::_2x2] &
            framebufferSampleCounts) == framebufferSampleCounts;
}

bool CanSupportAstcHdr3D(const Renderer *renderer)
{
    // New formats added in VK_EXT_texture_compression_astc_hdr
    std::vector<VkFormat> astcHdrFormats = {
        VK_FORMAT_ASTC_10x10_SFLOAT_BLOCK_EXT, VK_FORMAT_ASTC_10x5_SFLOAT_BLOCK_EXT,
        VK_FORMAT_ASTC_10x6_SFLOAT_BLOCK_EXT,  VK_FORMAT_ASTC_10x8_SFLOAT_BLOCK_EXT,
        VK_FORMAT_ASTC_12x10_SFLOAT_BLOCK_EXT, VK_FORMAT_ASTC_12x12_SFLOAT_BLOCK_EXT,
        VK_FORMAT_ASTC_4x4_SFLOAT_BLOCK_EXT,   VK_FORMAT_ASTC_5x4_SFLOAT_BLOCK_EXT,
        VK_FORMAT_ASTC_5x5_SFLOAT_BLOCK_EXT,   VK_FORMAT_ASTC_6x5_SFLOAT_BLOCK_EXT,
        VK_FORMAT_ASTC_6x6_SFLOAT_BLOCK_EXT,   VK_FORMAT_ASTC_8x5_SFLOAT_BLOCK_EXT,
        VK_FORMAT_ASTC_8x6_SFLOAT_BLOCK_EXT,   VK_FORMAT_ASTC_8x8_SFLOAT_BLOCK_EXT};

    for (VkFormat format : astcHdrFormats)
    {
        // If any ASTC HDR format does not support 3D, return false
        if (false == vk::ImageHelper::FormatSupportsUsage(
                         renderer, format, VK_IMAGE_TYPE_3D, VK_IMAGE_TILING_OPTIMAL,
                         VK_IMAGE_USAGE_SAMPLED_BIT, 0, nullptr, nullptr,
                         vk::ImageHelper::FormatSupportCheck::OnlyQuerySuccess))
        {
            return false;
        }
    }

    return true;
}

bool Renderer::supportsAstcHdr() const
{
    // When determining whether we support this, have to check for both the Vulkan
    // feaure and explicity check for 3D texture types.  The latter could be emulated
    // in the future. (http://anglebug.com/416095435)
    return getFeatures().supportsTextureCompressionAstcHdr.enabled &&
           getFeatures().supportsAstcHdr3dTextures.enabled;
}

bool Renderer::canPreferDeviceLocalMemoryHostVisible(VkPhysicalDeviceType deviceType)
{
    if (deviceType == VK_PHYSICAL_DEVICE_TYPE_VIRTUAL_GPU)
    {
        const vk::MemoryProperties &memoryProperties = getMemoryProperties();
        static constexpr VkMemoryPropertyFlags kHostVisiableDeviceLocalFlags =
            VK_MEMORY_PROPERTY_DEVICE_LOCAL_BIT | VK_MEMORY_PROPERTY_HOST_VISIBLE_BIT;
        VkDeviceSize minHostVisiableDeviceLocalHeapSize = std::numeric_limits<VkDeviceSize>::max();
        VkDeviceSize maxDeviceLocalHeapSize             = 0;
        for (uint32_t i = 0; i < memoryProperties.getMemoryTypeCount(); ++i)
        {
            if ((memoryProperties.getMemoryType(i).propertyFlags &
                 VK_MEMORY_PROPERTY_DEVICE_LOCAL_BIT) != 0)
            {
                maxDeviceLocalHeapSize =
                    std::max(maxDeviceLocalHeapSize, memoryProperties.getHeapSizeForMemoryType(i));
            }
            if ((memoryProperties.getMemoryType(i).propertyFlags & kHostVisiableDeviceLocalFlags) ==
                kHostVisiableDeviceLocalFlags)
            {
                minHostVisiableDeviceLocalHeapSize =
                    std::min(minHostVisiableDeviceLocalHeapSize,
                             memoryProperties.getHeapSizeForMemoryType(i));
            }
        }
        return minHostVisiableDeviceLocalHeapSize != std::numeric_limits<VkDeviceSize>::max() &&
               minHostVisiableDeviceLocalHeapSize >=
                   static_cast<VkDeviceSize>(maxDeviceLocalHeapSize * 0.8);
    }
    return deviceType != VK_PHYSICAL_DEVICE_TYPE_DISCRETE_GPU;
}

void Renderer::initFeatures(const vk::ExtensionNameList &deviceExtensionNames,
                            const angle::FeatureOverrides &featureOverrides,
                            UseVulkanSwapchain useVulkanSwapchain,
                            angle::NativeWindowSystem nativeWindowSystem)
{
    ApplyFeatureOverrides(&mFeatures, featureOverrides);

    if (featureOverrides.allDisabled)
    {
        return;
    }

    const bool isAMD      = IsAMD(mPhysicalDeviceProperties.vendorID);
    const bool isApple    = IsAppleGPU(mPhysicalDeviceProperties.vendorID);
    const bool isARM      = IsARM(mPhysicalDeviceProperties.vendorID);
    const bool isMaleoon  = IsMaleoon(mPhysicalDeviceProperties.vendorID);
    const bool isIntel    = IsIntel(mPhysicalDeviceProperties.vendorID);
    const bool isNvidia   = IsNvidia(mPhysicalDeviceProperties.vendorID);
    const bool isPowerVR  = IsPowerVR(mPhysicalDeviceProperties.vendorID);
    const bool isQualcomm = IsQualcomm(mPhysicalDeviceProperties.vendorID);
    const bool isBroadcom = IsBroadcom(mPhysicalDeviceProperties.vendorID);
    const bool isSamsung  = IsSamsung(mPhysicalDeviceProperties.vendorID);
    const bool isSwiftShader =
        IsSwiftshader(mPhysicalDeviceProperties.vendorID, mPhysicalDeviceProperties.deviceID);
    const bool isLavapipe =
        IsLavapipe(mPhysicalDeviceProperties.vendorID, mPhysicalDeviceProperties.deviceID);
    const bool isSoftwareRenderer = isSwiftShader || isLavapipe;

    const bool isGalaxyS23 =
        IsGalaxyS23(mPhysicalDeviceProperties.vendorID, mPhysicalDeviceProperties.deviceID);

    // Distinguish between the open source and proprietary Qualcomm drivers
    const bool isQualcommOpenSource =
        IsQualcommOpenSource(mPhysicalDeviceProperties.vendorID, mDriverProperties.driverID,
                             mPhysicalDeviceProperties.deviceName);
    const bool isQualcommProprietary = isQualcomm && !isQualcommOpenSource;

    // Distinguish between the ARM proprietary driver and the Mesa open source driver
    const bool isMesaPanVK      = IsMesaPanVK(mDriverProperties.driverID);
    const bool isARMProprietary = isARM && !isMesaPanVK;

    // Lacking other explicit ways to tell if mali GPU is job manager based or command stream front
    // end based, we use maxDrawIndirectCount as equivalent since all JM based has
    // maxDrawIndirectCount==1 and all CSF based has maxDrawIndirectCount>1.
    bool isMaliJobManagerBasedGPU =
        isARM && getPhysicalDeviceProperties().limits.maxDrawIndirectCount <= 1;
    bool isMaleoonJobManagerBasedGPU =
        isMaleoon && getPhysicalDeviceProperties().limits.maxDrawIndirectCount <= 1;

    // Distinguish between the mesa and proprietary drivers
    const bool isRADV = IsRADV(mPhysicalDeviceProperties.vendorID, mDriverProperties.driverID,
                               mPhysicalDeviceProperties.deviceName);

    angle::VersionInfo driverVersion = {};
    if (isARMProprietary)
    {
        driverVersion = angle::ParseArmVulkanDriverVersion(mPhysicalDeviceProperties.driverVersion);
    }
    else if (isMaleoon)
    {
        driverVersion =
            angle::ParseMaleoonVulkanDriverVersion(mPhysicalDeviceProperties.driverVersion);
    }
    else if (isQualcommProprietary)
    {
        driverVersion =
            angle::ParseQualcommVulkanDriverVersion(mPhysicalDeviceProperties.driverVersion);
    }
    else if (isNvidia)
    {
        driverVersion =
            angle::ParseNvidiaVulkanDriverVersion(mPhysicalDeviceProperties.driverVersion);
    }
    else if (IsLinux() && (isIntel || isRADV))
    {
        driverVersion =
            angle::ParseMesaVulkanDriverVersion(mPhysicalDeviceProperties.driverVersion);
    }
    else if (IsWindows() && isIntel)
    {
        driverVersion =
            angle::ParseIntelWindowsVulkanDriverVersion(mPhysicalDeviceProperties.driverVersion);
    }
    else if (isAMD && !isRADV)
    {
        driverVersion = angle::ParseAMDVulkanDriverVersion(mPhysicalDeviceProperties.driverVersion);
    }
    else if (isSamsung)
    {
        driverVersion =
            angle::ParseSamsungVulkanDriverVersion(mPhysicalDeviceProperties.driverVersion);
    }

    // Classify devices based on general architecture:
    //
    // - IMR (Immediate-Mode Rendering) devices generally progress through draw calls once and use
    //   the main GPU memory (accessed through caches) to store intermediate rendering results.
    // - TBR (Tile-Based Rendering) devices issue a pre-rendering geometry pass, then run through
    //   draw calls once per tile and store intermediate rendering results on the tile cache.
    //
    // Due to these key architectural differences, some operations improve performance on one while
    // deteriorating performance on the other.  ANGLE will accordingly make some decisions based on
    // the device architecture for optimal performance on both.
    const bool isImmediateModeRenderer =
        isNvidia || isAMD || isIntel || isSamsung || isSoftwareRenderer;
    const bool isTileBasedRenderer = isARM || isMaleoon || isPowerVR || isQualcomm || isBroadcom || isApple;

    // Make sure all known architectures are accounted for.
    if (!isImmediateModeRenderer && !isTileBasedRenderer && !isMockICDEnabled())
    {
        WARN() << "Unknown GPU architecture";
    }

    ANGLE_FEATURE_CONDITION(&mFeatures, appendAliasedMemoryDecorations, true);

    ANGLE_FEATURE_CONDITION(
        &mFeatures, supportsSharedPresentableImageExtension,
        ExtensionFound(VK_KHR_SHARED_PRESENTABLE_IMAGE_EXTENSION_NAME, deviceExtensionNames));

    ANGLE_FEATURE_CONDITION(&mFeatures, supportsGetMemoryRequirements2, true);

    ANGLE_FEATURE_CONDITION(&mFeatures, supportsBindMemory2, true);

    ANGLE_FEATURE_CONDITION(&mFeatures, bresenhamLineRasterization,
                            mLineRasterizationFeatures.bresenhamLines == VK_TRUE);

    ANGLE_FEATURE_CONDITION(&mFeatures, provokingVertex,
                            mProvokingVertexFeatures.provokingVertexLast == VK_TRUE);

    // http://b/208458772. ARM proprietary driver supports this protected memory extension but we
    // are seeing excessive load/store unit activity when this extension is enabled, even if not
    // been used. Disable this extension on older ARM platforms that don't support
    // VK_EXT_pipeline_protected_access.
    // http://anglebug.com/42266183
    //
    // http://b/381285096. On Intel platforms, we want to prevent protected queues being used as
    // we cannot handle the teardown scenario if PXP termination occurs.
    ANGLE_FEATURE_CONDITION(
        &mFeatures, supportsProtectedMemory,
        mProtectedMemoryFeatures.protectedMemory == VK_TRUE &&
<<<<<<< HEAD
            (!isARMProprietary ||
             mPipelineProtectedAccessFeatures.pipelineProtectedAccess == VK_TRUE) &&
=======
            (!isARM || !isMaleoon || mPipelineProtectedAccessFeatures.pipelineProtectedAccess == VK_TRUE) &&
>>>>>>> 6c451387
            !isIntel);

    ANGLE_FEATURE_CONDITION(&mFeatures, supportsHostQueryReset,
                            mHostQueryResetFeatures.hostQueryReset == VK_TRUE);
    // Avoid any inefficiency that may be caused by host image copy by default.  To be experimented
    // with to see on which hardware VkHostImageCopyDevicePerformanceQueryEXT::optimalDeviceAccess
    // is really performing as well as
    // VkHostImageCopyDevicePerformanceQueryEXT::identicalMemoryLayout.
    ANGLE_FEATURE_CONDITION(&mFeatures, allowHostImageCopyDespiteNonIdenticalLayout, false);

    // Force host image copy for textures with luminance/alpha formats.  This disables framebuffer
    // compression (but these formats are not renderable), and the benefits of host image copy
    // outweigh framebuffer compression on sampled textures on the following GPUs:
    //
    // - ARM
    // - Maleoon?
    ANGLE_FEATURE_CONDITION(&mFeatures, forceHostImageCopyForLuma, isARM || isMaleoon);
    
    // VK_EXT_pipeline_creation_feedback is promoted to core in Vulkan 1.3.
    ANGLE_FEATURE_CONDITION(
        &mFeatures, supportsPipelineCreationFeedback,
        ExtensionFound(VK_EXT_PIPELINE_CREATION_FEEDBACK_EXTENSION_NAME, deviceExtensionNames));

    // Note: Protected Swapchains is not determined until we have a VkSurface to query.
    // So here vendors should indicate support so that protected_content extension
    // is enabled.
    ANGLE_FEATURE_CONDITION(&mFeatures, supportsSurfaceProtectedSwapchains, IsAndroid());

    // Work around incorrect NVIDIA point size range clamping.
    // http://anglebug.com/40644663#comment11
    // Clamp if driver version is:
    //   < 430 on Windows
    //   < 421 otherwise
    ANGLE_FEATURE_CONDITION(
        &mFeatures, clampPointSize,
        isNvidia && driverVersion < angle::VersionTriple(IsWindows() ? 430 : 421, 0, 0));

    // Affecting Nvidia drivers 535 through 551.
    ANGLE_FEATURE_CONDITION(&mFeatures, avoidOpSelectWithMismatchingRelaxedPrecision,
                            isNvidia && (driverVersion >= angle::VersionTriple(535, 0, 0) &&
                                         driverVersion < angle::VersionTriple(552, 0, 0)));

    // Affecting Linux/Intel (unknown range).
    ANGLE_FEATURE_CONDITION(&mFeatures, wrapSwitchInIfTrue, isIntel && IsLinux());

    // Vulkan implementations are not required to clamp gl_FragDepth to [0, 1] by default.
    ANGLE_FEATURE_CONDITION(&mFeatures, supportsDepthClampZeroOne,
                            mDepthClampZeroOneFeatures.depthClampZeroOne == VK_TRUE);

    ANGLE_FEATURE_CONDITION(&mFeatures, clampFragDepth,
                            isNvidia && !mFeatures.supportsDepthClampZeroOne.enabled);

    ANGLE_FEATURE_CONDITION(
        &mFeatures, supportsRenderpass2,
        ExtensionFound(VK_KHR_CREATE_RENDERPASS_2_EXTENSION_NAME, deviceExtensionNames));

    ANGLE_FEATURE_CONDITION(
        &mFeatures, supportsIncrementalPresent,
        ExtensionFound(VK_KHR_INCREMENTAL_PRESENT_EXTENSION_NAME, deviceExtensionNames));

#if defined(ANGLE_PLATFORM_ANDROID)
    ANGLE_FEATURE_CONDITION(
        &mFeatures, supportsAndroidHardwareBuffer,
        IsAndroid() &&
            ExtensionFound(VK_ANDROID_EXTERNAL_MEMORY_ANDROID_HARDWARE_BUFFER_EXTENSION_NAME,
                           deviceExtensionNames) &&
            ExtensionFound(VK_EXT_QUEUE_FAMILY_FOREIGN_EXTENSION_NAME, deviceExtensionNames));
#endif

    ANGLE_FEATURE_CONDITION(
        &mFeatures, supportsExternalMemoryFd,
        ExtensionFound(VK_KHR_EXTERNAL_MEMORY_FD_EXTENSION_NAME, deviceExtensionNames));

#if defined(ANGLE_PLATFORM_WINDOWS)
    ANGLE_FEATURE_CONDITION(
        &mFeatures, supportsFullScreenExclusive,
        ExtensionFound(VK_EXT_FULL_SCREEN_EXCLUSIVE_EXTENSION_NAME, deviceExtensionNames));

    // On Windows+AMD, drivers before version 0x800106 (2.0.262) would
    // implicitly enable VK_EXT_full_screen_exclusive and start returning
    // extension-specific error codes in swapchain functions. Since the
    // extension was not enabled by ANGLE, it was impossible to handle these
    // error codes correctly. On these earlier drivers, we want to explicitly
    // enable the extension and opt out of it to avoid seeing those error codes
    // entirely.
    ANGLE_FEATURE_CONDITION(&mFeatures, forceDisableFullScreenExclusive,
                            isAMD && driverVersion < angle::VersionTriple(2, 0, 262));
#endif

    ANGLE_FEATURE_CONDITION(
        &mFeatures, supportsExternalMemoryFuchsia,
        ExtensionFound(VK_FUCHSIA_EXTERNAL_MEMORY_EXTENSION_NAME, deviceExtensionNames));

    ANGLE_FEATURE_CONDITION(
        &mFeatures, supportsExternalSemaphoreFd,
        ExtensionFound(VK_KHR_EXTERNAL_SEMAPHORE_FD_EXTENSION_NAME, deviceExtensionNames));

    ANGLE_FEATURE_CONDITION(
        &mFeatures, supportsExternalSemaphoreFuchsia,
        ExtensionFound(VK_FUCHSIA_EXTERNAL_SEMAPHORE_EXTENSION_NAME, deviceExtensionNames));

    ANGLE_FEATURE_CONDITION(
        &mFeatures, supportsExternalFenceFd,
        ExtensionFound(VK_KHR_EXTERNAL_FENCE_FD_EXTENSION_NAME, deviceExtensionNames));

#if defined(ANGLE_PLATFORM_ANDROID) || defined(ANGLE_PLATFORM_LINUX)
    if (mFeatures.supportsExternalFenceCapabilities.enabled &&
        mFeatures.supportsExternalSemaphoreCapabilities.enabled)
    {
        VkExternalFenceProperties externalFenceProperties = {};
        externalFenceProperties.sType = VK_STRUCTURE_TYPE_EXTERNAL_FENCE_PROPERTIES;

        VkPhysicalDeviceExternalFenceInfo externalFenceInfo = {};
        externalFenceInfo.sType      = VK_STRUCTURE_TYPE_PHYSICAL_DEVICE_EXTERNAL_FENCE_INFO;
        externalFenceInfo.handleType = VK_EXTERNAL_FENCE_HANDLE_TYPE_SYNC_FD_BIT_KHR;

        vkGetPhysicalDeviceExternalFenceProperties(mPhysicalDevice, &externalFenceInfo,
                                                   &externalFenceProperties);

        VkExternalSemaphoreProperties externalSemaphoreProperties = {};
        externalSemaphoreProperties.sType = VK_STRUCTURE_TYPE_EXTERNAL_SEMAPHORE_PROPERTIES;

        VkPhysicalDeviceExternalSemaphoreInfo externalSemaphoreInfo = {};
        externalSemaphoreInfo.sType = VK_STRUCTURE_TYPE_PHYSICAL_DEVICE_EXTERNAL_SEMAPHORE_INFO;
        externalSemaphoreInfo.handleType = VK_EXTERNAL_SEMAPHORE_HANDLE_TYPE_SYNC_FD_BIT_KHR;

        vkGetPhysicalDeviceExternalSemaphoreProperties(mPhysicalDevice, &externalSemaphoreInfo,
                                                       &externalSemaphoreProperties);

        ANGLE_FEATURE_CONDITION(
            &mFeatures, supportsAndroidNativeFenceSync,
            (mFeatures.supportsExternalFenceFd.enabled &&
             FencePropertiesCompatibleWithAndroid(externalFenceProperties) &&
             mFeatures.supportsExternalSemaphoreFd.enabled &&
             SemaphorePropertiesCompatibleWithAndroid(externalSemaphoreProperties)));
    }
    else
    {
        ANGLE_FEATURE_CONDITION(&mFeatures, supportsAndroidNativeFenceSync,
                                (mFeatures.supportsExternalFenceFd.enabled &&
                                 mFeatures.supportsExternalSemaphoreFd.enabled));
    }
#endif  // defined(ANGLE_PLATFORM_ANDROID) || defined(ANGLE_PLATFORM_LINUX)

    // Disabled on SwiftShader due to http://crbug.com/40942995
    ANGLE_FEATURE_CONDITION(
        &mFeatures, supportsShaderStencilExport,
        ExtensionFound(VK_EXT_SHADER_STENCIL_EXPORT_EXTENSION_NAME, deviceExtensionNames) &&
            !isSwiftShader);

    ANGLE_FEATURE_CONDITION(
        &mFeatures, supportsRenderPassLoadStoreOpNone,
        ExtensionFound(VK_EXT_LOAD_STORE_OP_NONE_EXTENSION_NAME, deviceExtensionNames));

    ANGLE_FEATURE_CONDITION(&mFeatures, disallowMixedDepthStencilLoadOpNoneAndLoad,
<<<<<<< HEAD
                            isARMProprietary && driverVersion < angle::VersionTriple(38, 1, 0));
=======
                            (isARM || isMaleoon) && driverVersion < angle::VersionTriple(38, 1, 0));
>>>>>>> 6c451387

    ANGLE_FEATURE_CONDITION(
        &mFeatures, supportsRenderPassStoreOpNone,
        !mFeatures.supportsRenderPassLoadStoreOpNone.enabled &&
            ExtensionFound(VK_QCOM_RENDER_PASS_STORE_OPS_EXTENSION_NAME, deviceExtensionNames));

    ANGLE_FEATURE_CONDITION(&mFeatures, supportsDepthClipControl,
                            mDepthClipControlFeatures.depthClipControl == VK_TRUE);

    ANGLE_FEATURE_CONDITION(
        &mFeatures, supportsPrimitiveTopologyListRestart,
        mPrimitiveTopologyListRestartFeatures.primitiveTopologyListRestart == VK_TRUE);

    ANGLE_FEATURE_CONDITION(
        &mFeatures, supportsBlendOperationAdvanced,
        ExtensionFound(VK_EXT_BLEND_OPERATION_ADVANCED_EXTENSION_NAME, deviceExtensionNames));

    ANGLE_FEATURE_CONDITION(
        &mFeatures, supportsFormatFeatureFlags2,
        ExtensionFound(VK_KHR_FORMAT_FEATURE_FLAGS_2_EXTENSION_NAME, deviceExtensionNames));

    ANGLE_FEATURE_CONDITION(&mFeatures, supportsTransformFeedbackExtension,
                            vk::CanSupportTransformFeedbackExtension(mTransformFeedbackFeatures));

    ANGLE_FEATURE_CONDITION(&mFeatures, supportsGeometryStreamsCapability,
                            mFeatures.supportsTransformFeedbackExtension.enabled &&
                                mTransformFeedbackFeatures.geometryStreams == VK_TRUE);

    ANGLE_FEATURE_CONDITION(
        &mFeatures, supportsPrimitivesGeneratedQuery,
        mFeatures.supportsTransformFeedbackExtension.enabled &&
            mPrimitivesGeneratedQueryFeatures.primitivesGeneratedQuery == VK_TRUE);

    ANGLE_FEATURE_CONDITION(&mFeatures, emulateTransformFeedback,
                            !mFeatures.supportsTransformFeedbackExtension.enabled &&
                                vk::CanSupportTransformFeedbackEmulation(mPhysicalDeviceFeatures));

    ANGLE_FEATURE_CONDITION(&mFeatures, supportsIndexTypeUint8,
                            mIndexTypeUint8Features.indexTypeUint8 == VK_TRUE);

    ANGLE_FEATURE_CONDITION(&mFeatures, supportsDepthStencilResolve,
                            mFeatures.supportsRenderpass2.enabled &&
                                mDepthStencilResolveProperties.supportedDepthResolveModes != 0);
    ANGLE_FEATURE_CONDITION(&mFeatures, supportsDepthStencilIndependentResolveNone,
                            mFeatures.supportsDepthStencilResolve.enabled &&
                                mDepthStencilResolveProperties.independentResolveNone);
    // Disable optimizing depth/stencil resolve through glBlitFramebuffer for buggy drivers:
    //
    // - Nvidia: http://anglebug.com/42267095
    // - Pixel4: http://anglebug.com/42267096
    //
    ANGLE_FEATURE_CONDITION(&mFeatures, disableDepthStencilResolveThroughAttachment,
                            isNvidia || isQualcommProprietary);

    // MSRTSS is disabled if the driver does not support it for RGBA8 and RGBA8_SRGB.
    // This is used to filter out known drivers where support for sRGB formats are missing.
    //
    // Qualcomm driver 512.821 is known to have rendering bugs with this extension.
    // http://crbug.com/413427770
    ANGLE_FEATURE_CONDITION(
        &mFeatures, supportsMultisampledRenderToSingleSampled,
        mMultisampledRenderToSingleSampledFeatures.multisampledRenderToSingleSampled == VK_TRUE &&
            mFeatures.supportsRenderpass2.enabled &&
            mFeatures.supportsDepthStencilResolve.enabled && CanSupportMSRTSSForRGBA8(this) &&
            !(isQualcommProprietary && driverVersion < angle::VersionTriple(512, 822, 0)));

    // Preferring the MSRTSS flag is for texture initialization. If the MSRTSS is not used at first,
    // it will be used (if available) when recreating the image if it is bound to an MSRTT
    // framebuffer.
<<<<<<< HEAD
    ANGLE_FEATURE_CONDITION(
        &mFeatures, preferMSRTSSFlagByDefault,
        mFeatures.supportsMultisampledRenderToSingleSampled.enabled &&
            (isARMProprietary ||
             (isQualcommProprietary && driverVersion >= angle::VersionTriple(512, 777, 0))));
=======
    ANGLE_FEATURE_CONDITION(&mFeatures, preferMSRTSSFlagByDefault,
                            mFeatures.supportsMultisampledRenderToSingleSampled.enabled &&
                                (isARM || isMaleoon || (isQualcommProprietary &&
                                           driverVersion >= angle::VersionTriple(512, 777, 0))));
>>>>>>> 6c451387

    ANGLE_FEATURE_CONDITION(&mFeatures, supportsImage2dViewOf3d,
                            mImage2dViewOf3dFeatures.image2DViewOf3D == VK_TRUE);

    // Note: sampler2DViewOf3D is only useful for supporting EGL_KHR_gl_texture_3D_image.  If the
    // VK_IMAGE_CREATE_2D_VIEW_COMPATIBLE_BIT_EXT added to 3D images measurable hurts sampling
    // performance, it might be better to remove support for EGL_KHR_gl_texture_3D_image in favor of
    // faster 3D images.
    ANGLE_FEATURE_CONDITION(&mFeatures, supportsSampler2dViewOf3d,
                            mFeatures.supportsImage2dViewOf3d.enabled &&
                                mImage2dViewOf3dFeatures.sampler2DViewOf3D == VK_TRUE);

    ANGLE_FEATURE_CONDITION(&mFeatures, supportsMultiview, mMultiviewFeatures.multiview == VK_TRUE);

    // VK_EXT_device_fault can provide more information when the device is lost.
    ANGLE_FEATURE_CONDITION(
        &mFeatures, supportsDeviceFault,
        ExtensionFound(VK_EXT_DEVICE_FAULT_EXTENSION_NAME, deviceExtensionNames) &&
            mFaultFeatures.deviceFault == VK_TRUE);

    // TODO: http://anglebug.com/42264464 - drop dependency on customBorderColorWithoutFormat.
    ANGLE_FEATURE_CONDITION(
        &mFeatures, supportsCustomBorderColor,
        mCustomBorderColorFeatures.customBorderColors == VK_TRUE &&
            mCustomBorderColorFeatures.customBorderColorWithoutFormat == VK_TRUE);

    // If format is undefined, the borderColor is VK_BORDER_COLOR_INT_CUSTOM_EXT, and the sampler is
    // used with an image with a stencil format, then the implementation must source the custom
    // border color from either the first or second components of the borderColor, although it is
    // recommended to source it from the first component.
    ANGLE_FEATURE_CONDITION(&mFeatures, usesSecondComponentForStencilBorderColor,
                            mFeatures.supportsCustomBorderColor.enabled && isQualcommProprietary);

    ANGLE_FEATURE_CONDITION(&mFeatures, supportsMultiDrawIndirect,
                            mPhysicalDeviceFeatures.multiDrawIndirect == VK_TRUE);

    // The |WindowSurfaceVk::getWindowVisibility| method must be implemented.
    // When enabled, surface will be resized only if window is visible.
    // Notes:
    // - Enable for NVIDIA on Linux X11 because of the possible driver bug, when acquire next image
    //   continuously returns OUT_OF_DATE if recreate the swapchain while window is not visible
    //   (http://anglebug.com/397848903).
    ANGLE_FEATURE_CONDITION(&mFeatures, avoidInvisibleWindowSwapchainRecreate,
                            (isNvidia && nativeWindowSystem == angle::NativeWindowSystem::X11));

    ANGLE_FEATURE_CONDITION(&mFeatures, padBuffersToMaxVertexAttribStride, isAMD || isSamsung);
    mMaxVertexAttribStride = std::min(static_cast<uint32_t>(gl::limits::kMaxVertexAttribStride),
                                      mPhysicalDeviceProperties.limits.maxVertexInputBindingStride);

    // The limits related to buffer size should also take the max memory allocation size and padding
    // (if applicable) into account.
    mMaxBufferMemorySizeLimit = getFeatures().padBuffersToMaxVertexAttribStride.enabled
                                    ? getMaxMemoryAllocationSize() - mMaxVertexAttribStride
                                    : getMaxMemoryAllocationSize();

    ANGLE_FEATURE_CONDITION(&mFeatures, forceD16TexFilter, IsAndroid() && isQualcommProprietary);

    ANGLE_FEATURE_CONDITION(&mFeatures, disableFlippingBlitWithCommand,
                            IsAndroid() && isQualcommProprietary);

    // Allocation sanitization disabled by default because of a heaveyweight implementation
    // that can cause OOM and timeouts.
    ANGLE_FEATURE_CONDITION(&mFeatures, allocateNonZeroMemory, false);

<<<<<<< HEAD
    // ARM proprietary driver does buffer copy on geometry pipeline, which may create a GPU pipeline
    // bubble that prevents vertex shader to overlap with fragment shader on job manager based
    // architecture. For now we always choose CPU to do copy on ARM job manager based GPU.
    ANGLE_FEATURE_CONDITION(&mFeatures, preferCPUForBufferSubData, isARMProprietary);
=======
    // ARM does buffer copy on geometry pipeline, which may create a GPU pipeline bubble that
    // prevents vertex shader to overlap with fragment shader on job manager based architecture. For
    // now we always choose CPU to do copy on ARM job manager based GPU.
    ANGLE_FEATURE_CONDITION(&mFeatures, preferCPUForBufferSubData, isARM || isMaleoon);
>>>>>>> 6c451387

    // On android, we usually are GPU limited, we try to use CPU to do data copy when other
    // conditions are the same. Set to zero will use GPU to do copy. This is subject to further
    // tuning for each platform https://issuetracker.google.com/201826021
    mMaxCopyBytesUsingCPUWhenPreservingBufferData =
        IsAndroid() ? std::numeric_limits<uint32_t>::max() : 0;

    ANGLE_FEATURE_CONDITION(&mFeatures, persistentlyMappedBuffers, true);

    ANGLE_FEATURE_CONDITION(&mFeatures, logMemoryReportCallbacks, false);
    ANGLE_FEATURE_CONDITION(&mFeatures, logMemoryReportStats, false);

    ANGLE_FEATURE_CONDITION(
        &mFeatures, supportsExternalMemoryDmaBuf,
        ExtensionFound(VK_EXT_EXTERNAL_MEMORY_DMA_BUF_EXTENSION_NAME, deviceExtensionNames));

    ANGLE_FEATURE_CONDITION(
        &mFeatures, supportsImageDrmFormatModifier,
        ExtensionFound(VK_EXT_IMAGE_DRM_FORMAT_MODIFIER_EXTENSION_NAME, deviceExtensionNames));

    ANGLE_FEATURE_CONDITION(
        &mFeatures, supportsExternalMemoryHost,
        ExtensionFound(VK_EXT_EXTERNAL_MEMORY_HOST_EXTENSION_NAME, deviceExtensionNames));

    // http://anglebug.com/42261756
    // Precision qualifiers are disabled for Pixel 2 before the driver included relaxed precision.
    const bool isPixel4 =
        IsPixel4(mPhysicalDeviceProperties.vendorID, mPhysicalDeviceProperties.deviceID);
    ANGLE_FEATURE_CONDITION(
        &mFeatures, enablePrecisionQualifiers,
        !(IsPixel2(mPhysicalDeviceProperties.vendorID, mPhysicalDeviceProperties.deviceID) &&
          (driverVersion < angle::VersionTriple(512, 490, 0))) &&
            !isPixel4);

    // http://anglebug.com/42265957
    ANGLE_FEATURE_CONDITION(&mFeatures, varyingsRequireMatchingPrecisionInSpirv,
                            isPowerVR || isSamsung);

    // IMR devices are less sensitive to the src/dst stage masks in barriers, and behave more
    // efficiently when all barriers are aggregated, rather than individually and precisely
    // specified.
    ANGLE_FEATURE_CONDITION(&mFeatures, preferAggregateBarrierCalls, isImmediateModeRenderer);

    // For IMR devices, it's more efficient to ignore invalidate of framebuffer attachments with
    // emulated formats that have extra channels.  For TBR devices, the invalidate will be followed
    // by a clear to retain valid values in said extra channels.
    ANGLE_FEATURE_CONDITION(&mFeatures, preferSkippingInvalidateForEmulatedFormats,
                            isImmediateModeRenderer);

    ANGLE_FEATURE_CONDITION(&mFeatures, asyncGarbageCleanup, true);
    // reset sometimes gets blocked by mutex lock inside vulkan driver and runs in small core while
    // main thread gets blocked by command pool lock. FOr now dont call reset in garbage clean up
    // thread on ARM proprietary driver.
    ANGLE_FEATURE_CONDITION(&mFeatures, asyncCommandBufferReset,
<<<<<<< HEAD
                            mFeatures.asyncGarbageCleanup.enabled && !isARMProprietary);

=======
                            mFeatures.asyncGarbageCleanup.enabled && !isARM && !isMaleoon);
    
>>>>>>> 6c451387
    ANGLE_FEATURE_CONDITION(&mFeatures, supportsYUVSamplerConversion,
                            mSamplerYcbcrConversionFeatures.samplerYcbcrConversion != VK_FALSE);

    ANGLE_FEATURE_CONDITION(&mFeatures, supportsShaderFloat16,
                            mShaderFloat16Int8Features.shaderFloat16 == VK_TRUE);
    ANGLE_FEATURE_CONDITION(&mFeatures, supportsShaderInt8,
                            mShaderFloat16Int8Features.shaderInt8 == VK_TRUE);

    ANGLE_FEATURE_CONDITION(&mFeatures, supportsShaderIntegerDotProduct,
                            mShaderIntegerDotProductFeatures.shaderIntegerDotProduct == VK_TRUE);
    ANGLE_FEATURE_CONDITION(&mFeatures, supportsShaderFloat64,
                            mPhysicalDeviceFeatures.shaderFloat64 == VK_TRUE);

    ANGLE_FEATURE_CONDITION(&mFeatures, preferCachedNoncoherentForDynamicStreamBufferUsage,
                            IsMeteorLake(mPhysicalDeviceProperties.deviceID));

    // The compute shader used to generate mipmaps needs -
    // 1. subgroup quad operations in compute shader stage.
    // 2. subgroup operations that can use extended types.
    // 3. 256-wide workgroup.
    //
    // Furthermore, VK_IMAGE_USAGE_STORAGE_BIT is detrimental to performance on many platforms, on
    // which this path is not enabled.  Platforms that are known to have better performance with
    // this path are:
    //
    // - AMD
    // - Nvidia
    // - Samsung
    //
    // Additionally, this path is disabled on buggy drivers:
    //
    // - AMD/Windows: Unfortunately the trybots use ancient AMD cards and drivers.
    const bool supportsSubgroupQuadOpsInComputeShader =
        (mSubgroupProperties.supportedStages & VK_SHADER_STAGE_COMPUTE_BIT) &&
        (mSubgroupProperties.supportedOperations & VK_SUBGROUP_FEATURE_QUAD_BIT);

    const uint32_t maxComputeWorkGroupInvocations =
        mPhysicalDeviceProperties.limits.maxComputeWorkGroupInvocations;

    ANGLE_FEATURE_CONDITION(&mFeatures, allowGenerateMipmapWithCompute,
                            supportsSubgroupQuadOpsInComputeShader &&
                                mSubgroupExtendedTypesFeatures.shaderSubgroupExtendedTypes &&
                                maxComputeWorkGroupInvocations >= 256 &&
                                ((isAMD && !IsWindows()) || isNvidia || isSamsung));

    bool isAdreno540 = mPhysicalDeviceProperties.deviceID == angle::kDeviceID_Adreno540;
    ANGLE_FEATURE_CONDITION(&mFeatures, forceMaxUniformBufferSize16KB,
                            isQualcommProprietary && isAdreno540);

    ANGLE_FEATURE_CONDITION(
        &mFeatures, supportsImageFormatList,
        ExtensionFound(VK_KHR_IMAGE_FORMAT_LIST_EXTENSION_NAME, deviceExtensionNames));

    ANGLE_FEATURE_CONDITION(
        &mFeatures, supportsSamplerMirrorClampToEdge,
        ExtensionFound(VK_KHR_SAMPLER_MIRROR_CLAMP_TO_EDGE_EXTENSION_NAME, deviceExtensionNames));

    // Emulation of GL_EXT_multisampled_render_to_texture is only really useful on tiling hardware,
    // but is exposed on any configuration deployed on Android, such as Samsung's AMD-based GPU.
    //
    // During testing, it was also discovered that emulation triggers bugs on some platforms:
    //
    // - Swiftshader:
    //   * Failure on mac: http://anglebug.com/40644747
    //   * OOM: http://crbug.com/1263046
    // - Intel on windows: http://anglebug.com/42263602
    // - AMD on windows: http://crbug.com/1132366
    // - Old ARM proprietary drivers on Android fail multiple tests, though newer drivers don't
    //   (although they support MSRTSS and emulation is unnecessary)
    //
    ANGLE_FEATURE_CONDITION(&mFeatures, allowMultisampledRenderToTextureEmulation,
<<<<<<< HEAD
                            (isTileBasedRenderer && !isARMProprietary) || isSamsung);
=======
                            (isTileBasedRenderer && !isARM && !isMaleoon) || isSamsung);
>>>>>>> 6c451387
    ANGLE_FEATURE_CONDITION(&mFeatures, enableMultisampledRenderToTexture,
                            mFeatures.supportsMultisampledRenderToSingleSampled.enabled ||
                                (mFeatures.supportsDepthStencilResolve.enabled &&
                                 mFeatures.allowMultisampledRenderToTextureEmulation.enabled));

    // Currently we enable cube map arrays based on the imageCubeArray Vk feature.
    // TODO: Check device caps for full cube map array support. http://anglebug.com/42263705
    ANGLE_FEATURE_CONDITION(&mFeatures, supportsImageCubeArray,
                            mPhysicalDeviceFeatures.imageCubeArray == VK_TRUE);

    ANGLE_FEATURE_CONDITION(&mFeatures, supportsPipelineStatisticsQuery,
                            mPhysicalDeviceFeatures.pipelineStatisticsQuery == VK_TRUE);

    ANGLE_FEATURE_CONDITION(&mFeatures, allowPipelineStatisticsForPrimitivesGeneratedQuery,
                            mFeatures.supportsPipelineStatisticsQuery.enabled && isSamsung);

    // Android mistakenly destroys the old swapchain when creating a new one.
<<<<<<< HEAD
    ANGLE_FEATURE_CONDITION(&mFeatures, waitIdleBeforeSwapchainRecreation,
                            IsAndroid() && isARMProprietary);
=======
    ANGLE_FEATURE_CONDITION(&mFeatures, waitIdleBeforeSwapchainRecreation, IsAndroid() && (isARM || isMaleoon));
>>>>>>> 6c451387

    ANGLE_FEATURE_CONDITION(&mFeatures, destroyOldSwapchainInSharedPresentMode, IsAndroid());

    // vkCmdClearAttachments races with draw calls on Qualcomm hardware as observed on Pixel2 and
    // Pixel4.  https://issuetracker.google.com/issues/166809097
    ANGLE_FEATURE_CONDITION(
        &mFeatures, preferDrawClearOverVkCmdClearAttachments,
        isQualcommProprietary && driverVersion < angle::VersionTriple(512, 762, 12));

    // R32F imageAtomicExchange emulation is done if shaderImageFloat32Atomics feature is not
    // supported.
    ANGLE_FEATURE_CONDITION(&mFeatures, emulateR32fImageAtomicExchange,
                            mShaderAtomicFloatFeatures.shaderImageFloat32Atomics != VK_TRUE);

    // Whether non-conformant configurations and extensions should be exposed.
    ANGLE_FEATURE_CONDITION(&mFeatures, exposeNonConformantExtensionsAndVersions,
                            kExposeNonConformantExtensionsAndVersions);

    // http://issuetracker.google.com/376899587
    // Currently some testing platforms do not fully support ES 3.2 due to lack of certain features
    // or extensions. For the purpose of testing coverage, we would still enable ES 3.2 on these
    // platforms. However, once a listed test platform is updated to a version that does support
    // ES 3.2, it should be unlisted.
    ANGLE_FEATURE_CONDITION(
        &mFeatures, exposeES32ForTesting,
        mFeatures.exposeNonConformantExtensionsAndVersions.enabled &&
            (isSoftwareRenderer || isPixel4 ||
             (IsLinux() && isNvidia && driverVersion < angle::VersionTriple(441, 0, 0)) ||
             (IsWindows() && isIntel)));

    ANGLE_FEATURE_CONDITION(
        &mFeatures, supportsMemoryBudget,
        ExtensionFound(VK_EXT_MEMORY_BUDGET_EXTENSION_NAME, deviceExtensionNames));

    // Disabled by default. Only enable it for experimental purpose, as this will cause various
    // tests to fail.
    ANGLE_FEATURE_CONDITION(&mFeatures, forceFragmentShaderPrecisionHighpToMediump, false);

    // Testing shows that on ARM and Qualcomm GPU, doing implicit flush at framebuffer boundary
    // improves performance. Most app traces shows frame time reduced and manhattan 3.1 offscreen
    // score improves 7%.
    ANGLE_FEATURE_CONDITION(&mFeatures, preferSubmitAtFBOBoundary,
                            isTileBasedRenderer || isSwiftShader);
    ANGLE_FEATURE_CONDITION(&mFeatures, forceSubmitExceptionsAtFBOBoundary, !isQualcommProprietary);
    mMinCommandCountToSubmit = isQualcommProprietary ? 1024 : 32;

    // In order to support immutable samplers tied to external formats, we need to overallocate
    // descriptor counts for such immutable samplers
    ANGLE_FEATURE_CONDITION(&mFeatures, useMultipleDescriptorsForExternalFormats, true);

    // http://anglebug.com/42265147
    // When creating a surface with the format GL_RGB8, override the format to be GL_RGBA8, since
    // Android prevents creating swapchain images with VK_FORMAT_R8G8B8_UNORM.
    // Do this for all platforms, since few (none?) IHVs support 24-bit formats with their HW
    // natively anyway.
    ANGLE_FEATURE_CONDITION(&mFeatures, overrideSurfaceFormatRGB8ToRGBA8, true);

    // We set the following when there is color framebuffer fetch:
    //
    // - VK_PIPELINE_COLOR_BLEND_STATE_CREATE_RASTERIZATION_ORDER_ATTACHMENT_ACCESS_BIT_EXT
    // - VK_SUBPASS_DESCRIPTION_RASTERIZATION_ORDER_ATTACHMENT_COLOR_ACCESS_BIT_EXT
    //
    // and the following with depth/stencil framebuffer fetch:
    //
    // - VK_PIPELINE_DEPTH_STENCIL_STATE_CREATE_RASTERIZATION_ORDER_ATTACHMENT_DEPTH_ACCESS_BIT_EXT
    // -
    // VK_PIPELINE_DEPTH_STENCIL_STATE_CREATE_RASTERIZATION_ORDER_ATTACHMENT_STENCIL_ACCESS_BIT_EXT
    //
    // But the check for framebuffer fetch is not accurate enough and those bits can have great
    // impact on Qualcomm (it only affects the open source driver because the proprietary driver
    // does not expose the extension).  Let's disable it on Qualcomm.
    //
    // https://issuetracker.google.com/issues/255837430
    ANGLE_FEATURE_CONDITION(
        &mFeatures, supportsRasterizationOrderAttachmentAccess,
        !isQualcomm &&
            mRasterizationOrderAttachmentAccessFeatures.rasterizationOrderColorAttachmentAccess ==
                VK_TRUE);

    // The VK_EXT_surface_maintenance1 and VK_EXT_swapchain_maintenance1 extensions are used for a
    // variety of improvements:
    //
    // - Recycling present semaphores
    // - Avoiding swapchain recreation when present modes change
    // - Amortizing the cost of memory allocation for swapchain creation over multiple frames
    //
    ANGLE_FEATURE_CONDITION(&mFeatures, supportsSwapchainMaintenance1,
                            mSwapchainMaintenance1Features.swapchainMaintenance1 == VK_TRUE &&
                                useVulkanSwapchain == UseVulkanSwapchain::Yes);

    // The VK_EXT_legacy_dithering extension enables dithering support without emulation
    // Disable the usage of VK_EXT_legacy_dithering on ARM until the driver bug
    // http://issuetracker.google.com/293136916, http://issuetracker.google.com/292282210 are fixed.
    ANGLE_FEATURE_CONDITION(&mFeatures, supportsLegacyDithering,
                            mDitheringFeatures.legacyDithering == VK_TRUE);

    // Applications on Android have come to rely on hardware dithering, and visually regress without
    // it.  On desktop GPUs, OpenGL's dithering is a no-op.  The following setting mimics that
    // behavior.  Dithering is also currently not enabled on SwiftShader, but can be as needed
    // (which would require Chromium and Capture/Replay test expectations updates).
    ANGLE_FEATURE_CONDITION(&mFeatures, emulateDithering,
                            IsAndroid() && !mFeatures.supportsLegacyDithering.enabled);

    // Enable additional blend factors when dithering for Samsung
    ANGLE_FEATURE_CONDITION(&mFeatures, enableAdditionalBlendFactorsForDithering, isSamsung);

    ANGLE_FEATURE_CONDITION(&mFeatures, adjustClearColorPrecision,
<<<<<<< HEAD
                            IsAndroid() && mFeatures.supportsLegacyDithering.enabled &&
                                isARMProprietary && driverVersion < angle::VersionTriple(50, 0, 0));
=======
                            IsAndroid() && mFeatures.supportsLegacyDithering.enabled && (isARM || isMaleoon) &&
                                driverVersion < angle::VersionTriple(50, 0, 0));
>>>>>>> 6c451387

    // ANGLE always exposes framebuffer fetch because too many apps assume it's there.  See comments
    // on |mIsColorFramebufferFetchCoherent| for details.  Non-coherent framebuffer fetch is always
    // supported by Vulkan.
    //
    // Without exposeNonConformantExtensionsAndVersions, this feature is disable on Intel/windows
    // due to lack of input attachment support for swapchain images, and Intel/mesa before mesa
    // 22.0 for the same reason.  Without VK_GOOGLE_surfaceless_query, there is no way to
    // automatically deduce this support.
    //
    // http://issuetracker.google.com/376899587
    // Advanced blend emulation depends on this functionality, lack of which prevents support for
    // ES 3.2; exposeNonConformantExtensionsAndVersions is used to force this.
    const bool supportsFramebufferFetchInSurface =
        IsAndroid() || !isIntel ||
        (isIntel && IsLinux() && driverVersion >= angle::VersionTriple(22, 0, 0)) ||
        mFeatures.exposeNonConformantExtensionsAndVersions.enabled;

    // Emulating framebuffer fetch causes significant perf regressions on samsung
    const bool framebufferFetchEmulationCausesPerfRegression = isSamsung;

    ANGLE_FEATURE_CONDITION(
        &mFeatures, supportsShaderFramebufferFetch,
        (supportsFramebufferFetchInSurface && !framebufferFetchEmulationCausesPerfRegression));
    ANGLE_FEATURE_CONDITION(
        &mFeatures, supportsShaderFramebufferFetchNonCoherent,
        (supportsFramebufferFetchInSurface && !framebufferFetchEmulationCausesPerfRegression));

    // On ARM hardware, framebuffer-fetch-like behavior on Vulkan is known to be coherent even
    // without the Vulkan extension.
    //
    // On IMG hardware, similarly framebuffer-fetch-like behavior on Vulkan is known to be coherent,
    // but the Vulkan extension cannot be exposed.  This is because the Vulkan extension guarantees
    // coherence when accessing all samples of a pixel from any other sample, but IMG hardware is
    // _not_ coherent in that case.  This is not a problem for GLES because the invocation for each
    // sample can only access values for the same sample by reading "the current color value",
    // unlike Vulkan-GLSL's |subpassLoad()| which takes a sample index.
    mIsColorFramebufferFetchCoherent =
        isARM || isMaleoon || isPowerVR || mFeatures.supportsRasterizationOrderAttachmentAccess.enabled;

    // Support EGL_KHR_lock_surface3 extension.
    ANGLE_FEATURE_CONDITION(&mFeatures, supportsLockSurfaceExtension, IsAndroid());

    // http://anglebug.com/42265370
    // Android needs swapbuffers to update image and present to display.
    ANGLE_FEATURE_CONDITION(&mFeatures, swapbuffersOnFlushOrFinishWithSingleBuffer, IsAndroid());

    // Workaround a Qualcomm imprecision with dithering
    ANGLE_FEATURE_CONDITION(&mFeatures, roundOutputAfterDithering, isQualcomm);

    // GL_KHR_blend_equation_advanced is emulated when the equivalent Vulkan extension is not
    // usable.
    ANGLE_FEATURE_CONDITION(
        &mFeatures, emulateAdvancedBlendEquations,
        !mFeatures.supportsBlendOperationAdvanced.enabled && supportsFramebufferFetchInSurface);

    // GL_KHR_blend_equation_advanced_coherent ensures that the blending operations are performed in
    // API primitive order.
    ANGLE_FEATURE_CONDITION(
        &mFeatures, supportsBlendOperationAdvancedCoherent,
        mFeatures.supportsBlendOperationAdvanced.enabled &&
            mBlendOperationAdvancedFeatures.advancedBlendCoherentOperations == VK_TRUE);

    // http://anglebug.com/42265410
    // Android expects VkPresentRegionsKHR rectangles with a bottom-left origin, while spec
    // states they should have a top-left origin.
    ANGLE_FEATURE_CONDITION(&mFeatures, bottomLeftOriginPresentRegionRectangles, IsAndroid());

    // Use VMA for image suballocation.
    ANGLE_FEATURE_CONDITION(&mFeatures, useVmaForImageSuballocation, true);

    // Some platforms perform better using BGR565 than RGB565.
    bool isBGR565Renderable = hasImageFormatFeatureBits(angle::FormatID::B5G6R5_UNORM,
                                                        VK_FORMAT_FEATURE_COLOR_ATTACHMENT_BIT);
    ANGLE_FEATURE_CONDITION(&mFeatures, preferBGR565ToRGB565,
                            isBGR565Renderable && isQualcomm && !isPixel4);

    // Emit SPIR-V 1.4 when supported.  The following old drivers have various bugs with SPIR-V 1.4:
    //
    // - Nvidia drivers - Crashes when creating pipelines, not using any SPIR-V 1.4 features.  Known
    //                    good since at least version 525.  http://anglebug.com/343249127
    // - Qualcomm drivers - Crashes when creating pipelines in the presence of OpCopyLogical with
    //                      some types.  http://anglebug.com/343218484
<<<<<<< HEAD
    // - ARM proprietary drivers - Fail tests when OpSelect uses a scalar to select between vectors.
    //                             Known good since at least version 47.
    //                             http://anglebug.com/343218491
    ANGLE_FEATURE_CONDITION(
        &mFeatures, supportsSPIRV14,
        ExtensionFound(VK_KHR_SPIRV_1_4_EXTENSION_NAME, deviceExtensionNames) &&
            !(isNvidia && driverVersion < angle::VersionTriple(525, 0, 0)) &&
            !isQualcommProprietary &&
            !(isARMProprietary && driverVersion < angle::VersionTriple(47, 0, 0)));
=======
    // - ARM drivers - Fail tests when OpSelect uses a scalar to select between vectors.  Known good
    //                 since at least version 47.  http://anglebug.com/343218491
    ANGLE_FEATURE_CONDITION(&mFeatures, supportsSPIRV14,
                            ExtensionFound(VK_KHR_SPIRV_1_4_EXTENSION_NAME, deviceExtensionNames) &&
                                !(isNvidia && driverVersion < angle::VersionTriple(525, 0, 0)) &&
                                !isQualcommProprietary &&
                                !((isARM || isMaleoon) && driverVersion < angle::VersionTriple(47, 0, 0)));
>>>>>>> 6c451387

    // Rounding features from VK_KHR_float_controls extension
    ANGLE_FEATURE_CONDITION(&mFeatures, supportsDenormFtzFp16,
                            mFloatControlProperties.shaderDenormFlushToZeroFloat16 == VK_TRUE);
    ANGLE_FEATURE_CONDITION(&mFeatures, supportsDenormFtzFp32,
                            mFloatControlProperties.shaderDenormFlushToZeroFloat32 == VK_TRUE);
    ANGLE_FEATURE_CONDITION(&mFeatures, supportsDenormFtzFp64,
                            mFloatControlProperties.shaderDenormFlushToZeroFloat64 == VK_TRUE);
    ANGLE_FEATURE_CONDITION(&mFeatures, supportsDenormPreserveFp16,
                            mFloatControlProperties.shaderDenormPreserveFloat16 == VK_TRUE);
    ANGLE_FEATURE_CONDITION(&mFeatures, supportsDenormPreserveFp32,
                            mFloatControlProperties.shaderDenormPreserveFloat32 == VK_TRUE);
    ANGLE_FEATURE_CONDITION(&mFeatures, supportsDenormPreserveFp64,
                            mFloatControlProperties.shaderDenormPreserveFloat64 == VK_TRUE);
    ANGLE_FEATURE_CONDITION(&mFeatures, supportsRoundingModeRteFp16,
                            mFloatControlProperties.shaderRoundingModeRTEFloat16 == VK_TRUE);
    ANGLE_FEATURE_CONDITION(&mFeatures, supportsRoundingModeRteFp32,
                            mFloatControlProperties.shaderRoundingModeRTEFloat32 == VK_TRUE);
    ANGLE_FEATURE_CONDITION(&mFeatures, supportsRoundingModeRteFp64,
                            mFloatControlProperties.shaderRoundingModeRTEFloat64 == VK_TRUE);
    ANGLE_FEATURE_CONDITION(&mFeatures, supportsRoundingModeRtzFp16,
                            mFloatControlProperties.shaderRoundingModeRTZFloat16 == VK_TRUE);
    ANGLE_FEATURE_CONDITION(&mFeatures, supportsRoundingModeRtzFp32,
                            mFloatControlProperties.shaderRoundingModeRTZFloat32 == VK_TRUE);
    ANGLE_FEATURE_CONDITION(&mFeatures, supportsRoundingModeRtzFp64,
                            mFloatControlProperties.shaderRoundingModeRTZFloat64 == VK_TRUE);
    ANGLE_FEATURE_CONDITION(
        &mFeatures, supportsSignedZeroInfNanPreserveFp16,
        mFloatControlProperties.shaderSignedZeroInfNanPreserveFloat16 == VK_TRUE);
    ANGLE_FEATURE_CONDITION(
        &mFeatures, supportsSignedZeroInfNanPreserveFp32,
        mFloatControlProperties.shaderSignedZeroInfNanPreserveFloat32 == VK_TRUE);
    ANGLE_FEATURE_CONDITION(
        &mFeatures, supportsSignedZeroInfNanPreserveFp64,
        mFloatControlProperties.shaderSignedZeroInfNanPreserveFloat64 == VK_TRUE);

    // Retain debug info in SPIR-V blob.
    ANGLE_FEATURE_CONDITION(&mFeatures, retainSPIRVDebugInfo, getEnableValidationLayers());

    // For discrete GPUs, most of device local memory is host invisible. We should not force the
    // host visible flag for them and result in allocation failure.
    ANGLE_FEATURE_CONDITION(
        &mFeatures, preferDeviceLocalMemoryHostVisible,
        canPreferDeviceLocalMemoryHostVisible(mPhysicalDeviceProperties.deviceType));

    // Multiple dynamic state issues on ARM have been fixed.
    // http://issuetracker.google.com/285124778
    // http://issuetracker.google.com/285196249
    // http://issuetracker.google.com/286224923
    // http://issuetracker.google.com/287318431
    //
    // On Pixel devices, the issues have been fixed since r44, but on others since r44p1.
    //
    // Regressions have been detected using r46 on older architectures though
    // http://issuetracker.google.com/336411904
    const bool isExtendedDynamicStateBuggy =
<<<<<<< HEAD
        isARMProprietary &&
        (driverVersion < angle::VersionTriple(44, 1, 0) ||
         (isMaliJobManagerBasedGPU && driverVersion >= angle::VersionTriple(46, 0, 0)));
=======
        ((isARM || isMaleoon) && driverVersion < angle::VersionTriple(44, 1, 0)) ||
        (isMaliJobManagerBasedGPU && driverVersion >= angle::VersionTriple(46, 0, 0)) ||
        (isMaleoonJobManagerBasedGPU && driverVersion >= angle::VersionTriple(46, 0, 0));
>>>>>>> 6c451387

    // Vertex input binding stride is buggy for Windows/Intel drivers before 100.9684.
    const bool isVertexInputBindingStrideBuggy =
        IsWindows() && isIntel && driverVersion < angle::VersionTriple(100, 9684, 0);

    // Intel driver has issues with VK_EXT_vertex_input_dynamic_state
    // http://anglebug.com/42265637#comment9
    //
    // On ARM proprietary drivers prior to r48, |vkCmdBindVertexBuffers2| applies strides to the
    // wrong index, according to the errata:
    // https://developer.arm.com/documentation/SDEN-3735689/0100/?lang=en
    //
    // On Qualcomm drivers prior to 777, this feature had a bug.
    // http://anglebug.com/381384988
    ANGLE_FEATURE_CONDITION(
        &mFeatures, supportsVertexInputDynamicState,
        mVertexInputDynamicStateFeatures.vertexInputDynamicState == VK_TRUE &&
            !(IsWindows() && isIntel) &&
<<<<<<< HEAD
            !(isARMProprietary && driverVersion < angle::VersionTriple(48, 0, 0)) &&
=======
            !((isARM || isMaleoon) && driverVersion < angle::VersionTriple(48, 0, 0)) &&
>>>>>>> 6c451387
            !(isQualcommProprietary && driverVersion < angle::VersionTriple(512, 777, 0)));

    ANGLE_FEATURE_CONDITION(&mFeatures, supportsExtendedDynamicState,
                            mExtendedDynamicStateFeatures.extendedDynamicState == VK_TRUE &&
                                !isExtendedDynamicStateBuggy);

    // VK_EXT_vertex_input_dynamic_state enables dynamic state for the full vertex input state. As
    // such, when available use supportsVertexInputDynamicState instead of
    // useVertexInputBindingStrideDynamicState.
<<<<<<< HEAD
    ANGLE_FEATURE_CONDITION(
        &mFeatures, useVertexInputBindingStrideDynamicState,
        mFeatures.supportsExtendedDynamicState.enabled && !isVertexInputBindingStrideBuggy);
    // On ARM proprietary drivers prior to r52, |vkCmdSetCullMode| incorrectly culls non-triangle
    // topologies, according to the errata:
    // https://developer.arm.com/documentation/SDEN-3735689/0100/?lang=en
    ANGLE_FEATURE_CONDITION(
        &mFeatures, useCullModeDynamicState,
        mFeatures.supportsExtendedDynamicState.enabled && !isExtendedDynamicStateBuggy &&
            !(isARMProprietary && driverVersion < angle::VersionTriple(52, 0, 0)));
=======
    ANGLE_FEATURE_CONDITION(&mFeatures, useVertexInputBindingStrideDynamicState,
                            mFeatures.supportsExtendedDynamicState.enabled &&
                                !mFeatures.supportsVertexInputDynamicState.enabled &&
                                !isExtendedDynamicStateBuggy && !isVertexInputBindingStrideBuggy);
    // On ARM drivers prior to r52, |vkCmdSetCullMode| incorrectly culls non-triangle topologies,
    // according to the errata: https://developer.arm.com/documentation/SDEN-3735689/0100/?lang=en
    ANGLE_FEATURE_CONDITION(&mFeatures, useCullModeDynamicState,
                            mFeatures.supportsExtendedDynamicState.enabled &&
                                !isExtendedDynamicStateBuggy &&
                                !((isARM || isMaleoon) && driverVersion < angle::VersionTriple(52, 0, 0)));
>>>>>>> 6c451387
    ANGLE_FEATURE_CONDITION(&mFeatures, useDepthCompareOpDynamicState,
                            mFeatures.supportsExtendedDynamicState.enabled);
    ANGLE_FEATURE_CONDITION(&mFeatures, useDepthTestEnableDynamicState,
                            mFeatures.supportsExtendedDynamicState.enabled);
    ANGLE_FEATURE_CONDITION(
        &mFeatures, useDepthWriteEnableDynamicState,
        mFeatures.supportsExtendedDynamicState.enabled && !isExtendedDynamicStateBuggy);
    ANGLE_FEATURE_CONDITION(&mFeatures, useFrontFaceDynamicState,
                            mFeatures.supportsExtendedDynamicState.enabled);
    ANGLE_FEATURE_CONDITION(&mFeatures, useStencilOpDynamicState,
                            mFeatures.supportsExtendedDynamicState.enabled);
    ANGLE_FEATURE_CONDITION(&mFeatures, useStencilTestEnableDynamicState,
                            mFeatures.supportsExtendedDynamicState.enabled);

    ANGLE_FEATURE_CONDITION(&mFeatures, supportsExtendedDynamicState2,
                            mExtendedDynamicState2Features.extendedDynamicState2 == VK_TRUE &&
                                !isExtendedDynamicStateBuggy);

    ANGLE_FEATURE_CONDITION(
        &mFeatures, usePrimitiveRestartEnableDynamicState,
        mFeatures.supportsExtendedDynamicState2.enabled && !isExtendedDynamicStateBuggy);
    ANGLE_FEATURE_CONDITION(&mFeatures, useRasterizerDiscardEnableDynamicState,
                            mFeatures.supportsExtendedDynamicState2.enabled);
    ANGLE_FEATURE_CONDITION(&mFeatures, useDepthBiasEnableDynamicState,
                            mFeatures.supportsExtendedDynamicState2.enabled);

    // Disabled on Intel/Mesa due to driver bug (crbug.com/1379201).  This bug is fixed since Mesa
    // 22.2.0.
    ANGLE_FEATURE_CONDITION(
        &mFeatures, supportsLogicOpDynamicState,
        mFeatures.supportsExtendedDynamicState2.enabled &&
            mExtendedDynamicState2Features.extendedDynamicState2LogicOp == VK_TRUE &&
            !(IsLinux() && isIntel && driverVersion < angle::VersionTriple(22, 2, 0)) &&
            !(IsAndroid() && isGalaxyS23));

    // Older Samsung drivers with version < 24.0.0 have a bug in imageless framebuffer support.
    const bool isSamsungDriverWithImagelessFramebufferBug =
        isSamsung && driverVersion < angle::VersionTriple(24, 0, 0);
    // Qualcomm with imageless framebuffers, vkCreateFramebuffer loops forever (512.801).
    // http://issuetracker.google.com/369693310
    //
    // On some devices, crashes are seen with vkCmdBeginRenderPass, likely due to imageless
    // framebuffers (512.805).  http://crbug.com/415968761
    const bool isQualcommWithImagelessFramebufferBug =
        isQualcommProprietary && driverVersion < angle::VersionTriple(512, 806, 0);
    // Some ARM-based phones with the 38.0 and 38.1 ARM proprietary driver crash when creating
    // imageless framebuffers.
    const bool isARMProprietaryWithImagelessFramebufferBug =
        isARMProprietary && driverVersion >= angle::VersionTriple(38, 0, 0) &&
        driverVersion < angle::VersionTriple(38, 2, 0);
    const bool isMaleoonDriverWithImagelessFramebufferBug =
        isMaleoon && driverVersion >= angle::VersionTriple(38, 0, 0) &&
        driverVersion < angle::VersionTriple(38, 2, 0);

    // PowerVR with imageless framebuffer spends enormous amounts of time in framebuffer destruction
    // and creation. ANGLE doesn't cache imageless framebuffers, instead adding them to garbage
    // collection, expecting them to be lightweight.
    // http://issuetracker.google.com/372273294
    ANGLE_FEATURE_CONDITION(&mFeatures, supportsImagelessFramebuffer,
                            mImagelessFramebufferFeatures.imagelessFramebuffer == VK_TRUE &&
                                !isSamsungDriverWithImagelessFramebufferBug &&
<<<<<<< HEAD
                                !isARMProprietaryWithImagelessFramebufferBug &&
=======
                                !isArmDriverWithImagelessFramebufferBug &&
                                !isMaleoonDriverWithImagelessFramebufferBug &&
>>>>>>> 6c451387
                                !isQualcommWithImagelessFramebufferBug && !isPowerVR);

    if (ExtensionFound(VK_KHR_FRAGMENT_SHADING_RATE_EXTENSION_NAME, deviceExtensionNames))
    {
        queryAndCacheFragmentShadingRates();
    }

    // Support GL_QCOM_shading_rate extension
    ANGLE_FEATURE_CONDITION(&mFeatures, supportsFragmentShadingRate,
                            canSupportFragmentShadingRate());

    ANGLE_FEATURE_CONDITION(&mFeatures, supportsPrimitiveFragmentShadingRate,
                            mFragmentShadingRateFeatures.primitiveFragmentShadingRate == VK_TRUE);

    // Support QCOM foveated rendering extensions.
    // Gated on supportsImagelessFramebuffer and supportsRenderPassLoadStoreOpNone
    // to reduce code complexity.
    ANGLE_FEATURE_CONDITION(&mFeatures, supportsFoveatedRendering,
                            mFeatures.supportsImagelessFramebuffer.enabled &&
                                mFeatures.supportsRenderPassLoadStoreOpNone.enabled &&
                                mFeatures.supportsFragmentShadingRate.enabled &&
                                canSupportFoveatedRendering());

    // Force CPU based generation of fragment shading rate attachment data if
    // VkPhysicalDeviceFeatures::shaderStorageImageExtendedFormats is not supported
    ANGLE_FEATURE_CONDITION(&mFeatures, generateFragmentShadingRateAttchementWithCpu,
                            mPhysicalDeviceFeatures.shaderStorageImageExtendedFormats != VK_TRUE);

    // We can use the interlock to support GL_ANGLE_shader_pixel_local_storage_coherent.
    ANGLE_FEATURE_CONDITION(
        &mFeatures, supportsFragmentShaderPixelInterlock,
        mFragmentShaderInterlockFeatures.fragmentShaderPixelInterlock == VK_TRUE);

    // The VK_PIPELINE_ROBUSTNESS_BUFFER_BEHAVIOR_ROBUST_BUFFER_ACCESS_EXT behavior is used by
    // ANGLE, which requires the robustBufferAccess feature to be available.
    ANGLE_FEATURE_CONDITION(&mFeatures, supportsPipelineRobustness,
                            mPipelineRobustnessFeatures.pipelineRobustness == VK_TRUE &&
                                mPhysicalDeviceFeatures.robustBufferAccess);

    ANGLE_FEATURE_CONDITION(&mFeatures, supportsPipelineProtectedAccess,
                            mPipelineProtectedAccessFeatures.pipelineProtectedAccess == VK_TRUE &&
                                mProtectedMemoryFeatures.protectedMemory == VK_TRUE);

    // VK_EXT_graphics_pipeline_library is available on NVIDIA drivers earlier
    // than version 531, but there are transient visual glitches with rendering
    // on those earlier versions.  http://anglebug.com/42266655
    //
    // On RADV, creating graphics pipeline can crash in the driver.  http://crbug.com/1497512
    //
    // Some unacceptable performance degradation has been observed on device with ARM proprietary
    // driver when graphics pipeline is enabled, therefore it's recommended to disable it until the
    // problematic area gets addressed and fixed. http://anglebug.com/404581992
    ANGLE_FEATURE_CONDITION(&mFeatures, supportsGraphicsPipelineLibrary,
                            mGraphicsPipelineLibraryFeatures.graphicsPipelineLibrary == VK_TRUE &&
                                (!isNvidia || driverVersion >= angle::VersionTriple(531, 0, 0)) &&
<<<<<<< HEAD
                                !isRADV && !isARMProprietary);
=======
                                !isRADV && !isARM && !isMaleoon);
>>>>>>> 6c451387

    // When VK_EXT_graphics_pipeline_library is not used:
    //
    //   The following drivers are known to key the pipeline cache blobs with vertex input and
    //   fragment output state, causing draw-time pipeline creation to miss the cache regardless of
    //   warm up:
    //
    //     - ARM proprietary drivers
    //     - Imagination drivers
    //
    //   The following drivers are instead known to _not_ include said state, and hit the cache at
    //   draw time.
    //
    //     - SwiftShader
    //     - Open source Qualcomm drivers
    //
    //   The situation is unknown for other drivers.
    //
    //   Additionally, numerous tests that previously never created a Vulkan pipeline fail or crash
    //   on proprietary Qualcomm drivers when they do during cache warm up.  On Intel/Linux, one
    //   trace shows flakiness with this.
    //
    // When VK_EXT_graphics_pipeline_library is used, warm up is always enabled as the chances of
    // blobs being reused is very high.
<<<<<<< HEAD
    const bool libraryBlobsAreReusedByMonolithicPipelines = !isARMProprietary && !isPowerVR;
=======
    const bool libraryBlobsAreReusedByMonolithicPipelines = !isARM && !isPowerVR && !isMaleoon;
>>>>>>> 6c451387
    ANGLE_FEATURE_CONDITION(
        &mFeatures, warmUpPipelineCacheAtLink,
        mFeatures.supportsGraphicsPipelineLibrary.enabled ||
            (libraryBlobsAreReusedByMonolithicPipelines && !isQualcommProprietary &&
             !(IsLinux() && isIntel) && !(IsChromeOS() && isSwiftShader)));

    // On SwiftShader, no data is retrieved from the pipeline cache, so there is no reason to
    // serialize it or put it in the blob cache.
    // For Windows NVIDIA Vulkan driver, Vulkan pipeline cache will only generate one
    // single huge cache for one process shared by all graphics pipelines in the same process,
    // which can be huge. zlib take long time to compress it.
    ANGLE_FEATURE_CONDITION(&mFeatures, skipPipelineCacheSerialization, isSwiftShader || isNvidia);

    // Practically all drivers still prefer to do cross-stage linking.
    // graphicsPipelineLibraryFastLinking allows them to quickly produce working pipelines, but it
    // is typically not as efficient as complete pipelines.
    //
    // Unfortunately, the monolithic pipeline is not required to produce the exact same output as
    // linked-pipelines, which violates OpenGL ES rules:
    //
    //   Rule 4 The same vertex or fragment shader will produce the same result when run multiple
    //   times with the same input. The wording 'the same shader' means a program object that is
    //   populated with the same source strings, which are compiled and then linked, possibly
    //   multiple times, and which program object is then executed using the same GL state vector.
    //   Invariance is relaxed for shaders with side effects, such as image stores, image atomic
    //   operations, or accessing atomic counters (see section A.5)
    //
    // For that reason, this feature is disabled by default.  An application that does not rely on
    // the above rule and would like to benefit from the gains may override this.
    ANGLE_FEATURE_CONDITION(&mFeatures, preferMonolithicPipelinesOverLibraries,
                            mFeatures.supportsGraphicsPipelineLibrary.enabled && false);

    // To avoid memory bloating due to using pipeline caches per program, the pipeline cache in the
    // renderer can be used.
    ANGLE_FEATURE_CONDITION(&mFeatures, preferGlobalPipelineCache,
                            isNvidia || (isAMD && !isRADV) || isSamsung);

    // Whether the pipeline caches should merge into the global pipeline cache.  This should only be
    // enabled on platforms if:
    //
    // - preferGlobalPipelineCache is not enabled
    // - VK_EXT_graphics_pipeline_library is not supported.  In that case, only the program's cache
    //   used during warm up is merged into the global cache for later monolithic pipeline creation.
    // - VK_EXT_graphics_pipeline_library is supported, monolithic pipelines are preferred, and the
    //   driver is able to reuse blobs from partial pipelines when creating monolithic pipelines.
    ANGLE_FEATURE_CONDITION(&mFeatures, mergeProgramPipelineCachesToGlobalCache,
                            !mFeatures.preferGlobalPipelineCache.enabled &&
                                (!mFeatures.supportsGraphicsPipelineLibrary.enabled ||
                                 (mFeatures.preferMonolithicPipelinesOverLibraries.enabled &&
                                  libraryBlobsAreReusedByMonolithicPipelines)));

    // Whether all accesses to pipeline cache need to be externally synchronized. This should only
    // be enabled on platforms if:
    //
    // - mergeProgramPipelineCachesToGlobalCache is enabled
    // - preferMonolithicPipelinesOverLibraries is enabled
    // - stale nvidia drivers
    ANGLE_FEATURE_CONDITION(&mFeatures, externallySynchronizePipelineCacheAccess,
                            mFeatures.mergeProgramPipelineCachesToGlobalCache.enabled ||
                                mFeatures.preferMonolithicPipelinesOverLibraries.enabled ||
                                (isNvidia && driverVersion < angle::VersionTriple(441, 0, 0)));

    ANGLE_FEATURE_CONDITION(&mFeatures, enableAsyncPipelineCacheCompression, true);

    // Enable using an extra submit fence for the command batches. In case there is an external
    // fence during the main submission, this extra fence will be used for an empty submission right
    // after it.
    ANGLE_FEATURE_CONDITION(&mFeatures, enableExtraSubmitFence, false);

    // Sync monolithic pipelines to the blob cache occasionally on platforms that would benefit from
    // it:
    //
    // - VK_EXT_graphics_pipeline_library is not supported, and the program cache is not warmed up:
    //   If the pipeline cache is being warmed up at link time, the blobs corresponding to each
    //   program is individually retrieved and stored in the blob cache already.
    // - VK_EXT_graphics_pipeline_library is supported, but monolithic pipelines are still
    //   preferred, and the cost of syncing the large cache is acceptable.
    //
    // Otherwise monolithic pipelines are recreated on every run.
    const bool hasNoPipelineWarmUp = !mFeatures.supportsGraphicsPipelineLibrary.enabled &&
                                     !mFeatures.warmUpPipelineCacheAtLink.enabled;
    const bool canSyncLargeMonolithicCache =
        mFeatures.supportsGraphicsPipelineLibrary.enabled &&
        mFeatures.preferMonolithicPipelinesOverLibraries.enabled &&
        (!IsAndroid() || mFeatures.enableAsyncPipelineCacheCompression.enabled);
    ANGLE_FEATURE_CONDITION(&mFeatures, syncMonolithicPipelinesToBlobCache,
                            !mFeatures.skipPipelineCacheSerialization.enabled &&
                                (hasNoPipelineWarmUp || canSyncLargeMonolithicCache));

    // Enable the feature on Samsung by default, because it has big blob cache.
    ANGLE_FEATURE_CONDITION(&mFeatures, useDualPipelineBlobCacheSlots, isSamsung);

    // Disable by default, because currently it is uncommon that blob cache supports storing
    // zero sized blobs (or erasing blobs).
    ANGLE_FEATURE_CONDITION(&mFeatures, useEmptyBlobsToEraseOldPipelineCacheFromBlobCache, false);

    // Assume that platform has blob cache that has LRU eviction.
    ANGLE_FEATURE_CONDITION(&mFeatures, hasBlobCacheThatEvictsOldItemsFirst, true);
    // Also assume that platform blob cache evicts only minimum number of items when it has LRU,
    // in which case verification is not required.
    ANGLE_FEATURE_CONDITION(&mFeatures, verifyPipelineCacheInBlobCache,
                            !mFeatures.hasBlobCacheThatEvictsOldItemsFirst.enabled);

    // On ARM proprietary driver, dynamic state for stencil write mask doesn't work correctly in the
    // presence of discard or alpha to coverage, if the static state provided when creating the
    // pipeline has a value of 0. Fixed in r43p0 release.
    ANGLE_FEATURE_CONDITION(&mFeatures, useNonZeroStencilWriteMaskStaticState,
<<<<<<< HEAD
                            isARMProprietary && driverVersion < angle::VersionTriple(43, 0, 0));
=======
                            (isARM || isMaleoon) && driverVersion < angle::VersionTriple(43, 0, 0));
>>>>>>> 6c451387

    // On some vendors per-sample shading is not enabled despite the presence of a Sample
    // decoration. Guard against this by parsing shader for "sample" decoration and explicitly
    // enabling per-sample shading pipeline state.
    ANGLE_FEATURE_CONDITION(&mFeatures, explicitlyEnablePerSampleShading, !isQualcommProprietary);

<<<<<<< HEAD
    ANGLE_FEATURE_CONDITION(&mFeatures, explicitlyCastMediumpFloatTo16Bit, isARMProprietary);
=======
    ANGLE_FEATURE_CONDITION(&mFeatures, explicitlyCastMediumpFloatTo16Bit, isARM || isMaleoon);
>>>>>>> 6c451387

    // Force to create swapchain with continuous refresh on shared present. Disabled by default.
    // Only enable it on integrations without EGL_FRONT_BUFFER_AUTO_REFRESH_ANDROID passthrough.
    ANGLE_FEATURE_CONDITION(&mFeatures, forceContinuousRefreshOnSharedPresent, false);

    // Enable setting frame timestamp surface attribute on Android platform.
    // Frame timestamp is enabled by calling into "vkGetPastPresentationTimingGOOGLE"
    // which, on Android platforms, makes the necessary ANativeWindow API calls.
    ANGLE_FEATURE_CONDITION(&mFeatures, supportsTimestampSurfaceAttribute,
                            IsAndroid() && ExtensionFound(VK_GOOGLE_DISPLAY_TIMING_EXTENSION_NAME,
                                                          deviceExtensionNames));

    // Only enable VK_EXT_host_image_copy on hardware where identicalMemoryTypeRequirements is set.
    // That lets ANGLE avoid having to fallback to non-host-copyable image allocations if the
    // host-copyable one fails due to out-of-that-specific-kind-of-memory.
    ANGLE_FEATURE_CONDITION(&mFeatures, supportsHostImageCopy,
                            mHostImageCopyFeatures.hostImageCopy == VK_TRUE &&
                                mHostImageCopyProperties.identicalMemoryTypeRequirements);

    // 1) host vk driver does not natively support ETC format.
    // 2) host vk driver supports BC format.
    // 3) host vk driver supports subgroup instructions: clustered, shuffle.
    //    * This limitation can be removed if necessary.
    // 4) host vk driver has maxTexelBufferSize >= 64M.
    //    * Usually on desktop device the limit is more than 128M. we may switch to dynamic
    //    decide cpu or gpu upload texture based on texture size.
    constexpr VkSubgroupFeatureFlags kRequiredSubgroupOp =
        VK_SUBGROUP_FEATURE_SHUFFLE_BIT | VK_SUBGROUP_FEATURE_CLUSTERED_BIT;
    static constexpr bool kSupportTranscodeEtcToBc = false;
    static constexpr uint32_t kMaxTexelBufferSize  = 64 * 1024 * 1024;
    const VkPhysicalDeviceLimits &limitsVk         = mPhysicalDeviceProperties.limits;
    ANGLE_FEATURE_CONDITION(&mFeatures, supportsComputeTranscodeEtcToBc,
                            !mPhysicalDeviceFeatures.textureCompressionETC2 &&
                                kSupportTranscodeEtcToBc &&
                                (mSubgroupProperties.supportedOperations & kRequiredSubgroupOp) ==
                                    kRequiredSubgroupOp &&
                                (limitsVk.maxTexelBufferElements >= kMaxTexelBufferSize));

    // Limit GL_MAX_SHADER_STORAGE_BLOCK_SIZE to 256MB on older ARM hardware.
    ANGLE_FEATURE_CONDITION(&mFeatures, limitMaxStorageBufferSize, isMaliJobManagerBasedGPU);

    // http://anglebug.com/42265782
    // Flushing mutable textures causes flakes in perf tests using Windows/Intel GPU. Failures are
    // due to lost context/device.
    // http://b/278600575
    // Flushing mutable texture is disabled for discrete GPUs to mitigate possible VRAM OOM.
    ANGLE_FEATURE_CONDITION(
        &mFeatures, mutableMipmapTextureUpload,
        canPreferDeviceLocalMemoryHostVisible(mPhysicalDeviceProperties.deviceType));

    // Allow passthrough of EGL colorspace attributes on Android platform and for vendors that
    // are known to support wide color gamut.
    ANGLE_FEATURE_CONDITION(&mFeatures, eglColorspaceAttributePassthrough,
                            IsAndroid() && isSamsung);

    // GBM does not have a VkSurface hence it does not support presentation through a Vulkan queue.
    ANGLE_FEATURE_CONDITION(&mFeatures, supportsPresentation,
                            nativeWindowSystem != angle::NativeWindowSystem::Gbm);

    // For tiled renderer, the renderpass query result may not available until the entire renderpass
    // is completed. This may cause a bubble in the application thread waiting result to be
    // available. When this feature flag is enabled, we will issue an immediate flush when we detect
    // there is switch from query enabled draw to query disabled draw. Since most apps uses bunch of
    // query back to back, this should only introduce one extra flush per frame.
    // https://issuetracker.google.com/250706693
    ANGLE_FEATURE_CONDITION(&mFeatures, preferSubmitOnAnySamplesPassedQueryEnd,
                            isTileBasedRenderer);

    // ARM proprietary driver appears having a bug that if we did not wait for submission to
    // complete, but call vkGetQueryPoolResults(VK_QUERY_RESULT_WAIT_BIT), it may result
    // VK_NOT_READY. https://issuetracker.google.com/253522366
    //
    // Workaround for nvidia earlier version driver which appears having a bug that On older nvidia
    // driver, vkGetQueryPoolResult() with VK_QUERY_RESULT_WAIT_BIT may result in incorrect result.
    // In that case we force into CPU wait for submission to complete. http://anglebug.com/42265186
<<<<<<< HEAD
    ANGLE_FEATURE_CONDITION(
        &mFeatures, forceWaitForSubmissionToCompleteForQueryResult,
        isARMProprietary || (isNvidia && driverVersion < angle::VersionTriple(470, 0, 0)));
=======
    ANGLE_FEATURE_CONDITION(&mFeatures, forceWaitForSubmissionToCompleteForQueryResult,
                            isARM || (isNvidia && driverVersion < angle::VersionTriple(470, 0, 0)) || isMaleoon);
>>>>>>> 6c451387

    // Some ARM proprietary drivers may not free memory in "vkFreeCommandBuffers()" without
    // VK_COMMAND_POOL_CREATE_RESET_COMMAND_BUFFER_BIT flag.
<<<<<<< HEAD
    ANGLE_FEATURE_CONDITION(&mFeatures, useResetCommandBufferBitForSecondaryPools,
                            isARMProprietary);
=======
    ANGLE_FEATURE_CONDITION(&mFeatures, useResetCommandBufferBitForSecondaryPools, isARM || isMaleoon);
>>>>>>> 6c451387

    // Intel, Mali and AMD mesa drivers need depthBiasConstantFactor to be doubled to align with GL.
    ANGLE_FEATURE_CONDITION(&mFeatures, doubleDepthBiasConstantFactor,
                            (isIntel && !IsWindows()) || isMesaPanVK || isRADV || isNvidia);

    // Required to pass android.media.codec.cts.EncodeDecodeTest
    // https://issuetracker.google.com/246218584
    ANGLE_FEATURE_CONDITION(
        &mFeatures, mapUnspecifiedColorSpaceToPassThrough,
        ExtensionFound(VK_EXT_SWAPCHAIN_COLOR_SPACE_EXTENSION_NAME, mEnabledInstanceExtensions));

    ANGLE_FEATURE_CONDITION(&mFeatures, enablePipelineCacheDataCompression, true);

    ANGLE_FEATURE_CONDITION(&mFeatures, supportsTimelineSemaphore,
                            mTimelineSemaphoreFeatures.timelineSemaphore == VK_TRUE);

    // 8bit storage features
    ANGLE_FEATURE_CONDITION(&mFeatures, supports8BitStorageBuffer,
                            m8BitStorageFeatures.storageBuffer8BitAccess == VK_TRUE);

    ANGLE_FEATURE_CONDITION(&mFeatures, supports8BitUniformAndStorageBuffer,
                            m8BitStorageFeatures.uniformAndStorageBuffer8BitAccess == VK_TRUE);

    ANGLE_FEATURE_CONDITION(&mFeatures, supports8BitPushConstant,
                            m8BitStorageFeatures.storagePushConstant8 == VK_TRUE);

    // 16bit storage features
    ANGLE_FEATURE_CONDITION(&mFeatures, supports16BitStorageBuffer,
                            m16BitStorageFeatures.storageBuffer16BitAccess == VK_TRUE);

    ANGLE_FEATURE_CONDITION(&mFeatures, supports16BitUniformAndStorageBuffer,
                            m16BitStorageFeatures.uniformAndStorageBuffer16BitAccess == VK_TRUE);

    ANGLE_FEATURE_CONDITION(&mFeatures, supports16BitPushConstant,
                            m16BitStorageFeatures.storagePushConstant16 == VK_TRUE);

    ANGLE_FEATURE_CONDITION(&mFeatures, supports16BitInputOutput,
                            m16BitStorageFeatures.storageInputOutput16 == VK_TRUE);

#if defined(ANGLE_PLATFORM_ANDROID)
    ANGLE_FEATURE_CONDITION(&mFeatures, supportsExternalFormatResolve,
                            mExternalFormatResolveFeatures.externalFormatResolve == VK_TRUE);

    // We can fully support GL_EXT_YUV_target iff we have support for
    // VK_ANDROID_external_format_resolve.
    ANGLE_FEATURE_CONDITION(&mFeatures, supportsYuvTarget,
                            mFeatures.supportsExternalFormatResolve.enabled);

#else
    ANGLE_FEATURE_CONDITION(&mFeatures, supportsExternalFormatResolve, false);
    ANGLE_FEATURE_CONDITION(&mFeatures, supportsYuvTarget, false);
#endif

    // VkEvent has much bigger overhead. Until we know that it helps desktop GPUs, we restrict it to
    // TBRs. Also enabled for testing drivers to get more test coverage in bots.
    ANGLE_FEATURE_CONDITION(&mFeatures, useVkEventForImageBarrier,
                            isTileBasedRenderer || isSoftwareRenderer);
    ANGLE_FEATURE_CONDITION(&mFeatures, useVkEventForBufferBarrier,
                            isTileBasedRenderer || isSoftwareRenderer);
    // vkCmdResetEvent adds extra GPU overhead and ARM prefers CPU overhead of creating/destroying
    // VkEvent instead of GPU overhead associated with vkCmdResetEvent.
<<<<<<< HEAD
    ANGLE_FEATURE_CONDITION(&mFeatures, recycleVkEvent, false);
=======
    ANGLE_FEATURE_CONDITION(&mFeatures, recycleVkEvent, !isARM || !isMaleoon);
>>>>>>> 6c451387

    // Disable for Samsung, details here -> http://anglebug.com/386749841#comment21
    ANGLE_FEATURE_CONDITION(&mFeatures, supportsDynamicRendering,
                            mDynamicRenderingFeatures.dynamicRendering == VK_TRUE && !isSamsung);

    // Don't enable VK_KHR_maintenance5 without VK_KHR_dynamic_rendering
    ANGLE_FEATURE_CONDITION(&mFeatures, supportsMaintenance5,
                            mFeatures.supportsDynamicRendering.enabled &&
                                mMaintenance5Features.maintenance5 == VK_TRUE);

    // Disabled on Nvidia driver due to a bug with attachment location mapping, resulting in
    // incorrect rendering in the presence of gaps in locations.  http://anglebug.com/372883691.
    //
    // Disable for Samsung, details here -> http://anglebug.com/386749841#comment21
    ANGLE_FEATURE_CONDITION(
        &mFeatures, supportsDynamicRenderingLocalRead,
        mDynamicRenderingLocalReadFeatures.dynamicRenderingLocalRead == VK_TRUE &&
            !(isNvidia || isSamsung));

    // Using dynamic rendering when VK_KHR_dynamic_rendering_local_read is available, because that's
    // needed for framebuffer fetch, MSRTT and advanced blend emulation.
    //
    // VK_EXT_legacy_dithering needs to be at version 2 and VK_KHR_maintenance5 to be usable with
    // dynamic rendering.  If only version 1 is exposed, it's not sacrificied for dynamic rendering
    // and render pass objects are continued to be used.
    //
    // Emulation of GL_EXT_multisampled_render_to_texture is not possible with dynamic rendering.
    // That support is also not sacrificed for dynamic rendering.
    //
    // Use of dynamic rendering is disabled on older ARM proprietary drivers due to driver bugs
    // (http://issuetracker.google.com/356051947).
    //
    // Use of dynamic rendering is disabled on older Qualcomm drivers due to driver bugs
    // (http://crbug.com/415738891).
    //
    // Use of dynamic rendering on PowerVR devices is disabled for performance reasons
    // (http://issuetracker.google.com/372273294).
    const bool hasLegacyDitheringV1 =
        mFeatures.supportsLegacyDithering.enabled &&
        (mLegacyDitheringVersion < 2 || !mFeatures.supportsMaintenance5.enabled);
    const bool emulatesMultisampledRenderToTexture =
        mFeatures.enableMultisampledRenderToTexture.enabled &&
        !mFeatures.supportsMultisampledRenderToSingleSampled.enabled;
    ANGLE_FEATURE_CONDITION(
        &mFeatures, preferDynamicRendering,
        mFeatures.supportsDynamicRendering.enabled &&
            mFeatures.supportsDynamicRenderingLocalRead.enabled && !hasLegacyDitheringV1 &&
            !emulatesMultisampledRenderToTexture &&
            !(isARMProprietary && driverVersion < angle::VersionTriple(52, 0, 0)) &&
            !(isQualcommProprietary && driverVersion < angle::VersionTriple(512, 801, 0)) &&
            !isPowerVR && !(isMaleoon && driverVersion < angle::VersionTriple(52, 0, 0)));

    // On tile-based renderers, breaking the render pass is costly.  Changing into and out of
    // framebuffer fetch causes the render pass to break so that the layout of the color attachments
    // can be adjusted.  On such hardware, the switch to framebuffer fetch mode is made permanent so
    // such render pass breaks don't happen.
    //
    // This only applies to legacy render passes; with dynamic rendering there is no render pass
    // break when switching framebuffer fetch usage.
    ANGLE_FEATURE_CONDITION(&mFeatures, permanentlySwitchToFramebufferFetchMode,
                            isTileBasedRenderer && !mFeatures.preferDynamicRendering.enabled);

    // Vulkan supports depth/stencil input attachments same as it does with color.
    // GL_ARM_shader_framebuffer_fetch_depth_stencil requires coherent behavior however, so this
    // extension is exposed only where coherent framebuffer fetch is available.
    //
    // Additionally, the implementation assumes VK_KHR_dynamic_rendering_local_read to avoid
    // complications with VkRenderPass objects.
    ANGLE_FEATURE_CONDITION(
        &mFeatures, supportsShaderFramebufferFetchDepthStencil,
        mFeatures.supportsShaderFramebufferFetch.enabled &&
            mRasterizationOrderAttachmentAccessFeatures.rasterizationOrderDepthAttachmentAccess ==
                VK_TRUE &&
            mRasterizationOrderAttachmentAccessFeatures.rasterizationOrderStencilAttachmentAccess ==
                VK_TRUE &&
            mFeatures.preferDynamicRendering.enabled);

    ANGLE_FEATURE_CONDITION(&mFeatures, supportsSynchronization2,
                            mSynchronization2Features.synchronization2 == VK_TRUE);

    // Disable descriptorSet cache for testing drivers to ensure the code path gets tested.
    ANGLE_FEATURE_CONDITION(&mFeatures, descriptorSetCache, !isSoftwareRenderer);

    ANGLE_FEATURE_CONDITION(&mFeatures, supportsImageCompressionControl,
                            mImageCompressionControlFeatures.imageCompressionControl == VK_TRUE);

    ANGLE_FEATURE_CONDITION(
        &mFeatures, supportsImageCompressionControlSwapchain,
        mImageCompressionControlSwapchainFeatures.imageCompressionControlSwapchain == VK_TRUE);

    ANGLE_FEATURE_CONDITION(&mFeatures, supportsAstcSliced3d, isARM || isMaleoon);

    ANGLE_FEATURE_CONDITION(
        &mFeatures, supportsTextureCompressionAstcHdr,
        mTextureCompressionASTCHDRFeatures.textureCompressionASTC_HDR == VK_TRUE);

    // Not all hardware can support 3D textures with ASTC HDR (http://anglebug.com/416095435)
    ANGLE_FEATURE_CONDITION(
        &mFeatures, supportsAstcHdr3dTextures,
        mFeatures.supportsTextureCompressionAstcHdr.enabled && CanSupportAstcHdr3D(this));

    ANGLE_FEATURE_CONDITION(
        &mFeatures, supportsUniformBufferStandardLayout,
        mUniformBufferStandardLayoutFeatures.uniformBufferStandardLayout == VK_TRUE);

    // http://anglebug.com/42264006
    // GL_EXT_clip_cull_distance also adds features to geometry and tessellation shaders, which are
    // currently disabled.
    ANGLE_FEATURE_CONDITION(&mFeatures, supportsClipCullDistanceInGSAndTS, false);

    // http://anglebug.com/442950569
    // feature is currently experimental (i.e. dont default enable even if device supports it)
    // keep it as an opt-in override instead
    ANGLE_FEATURE_CONDITION(&mFeatures, supportsBufferDeviceAddress, false);

    // Disable memory report feature overrides if extension is not supported.
    if ((mFeatures.logMemoryReportCallbacks.enabled || mFeatures.logMemoryReportStats.enabled) &&
        !mMemoryReportFeatures.deviceMemoryReport)
    {
        WARN() << "Disabling the following feature(s) because driver does not support "
                  "VK_EXT_device_memory_report extension:";
        if (getFeatures().logMemoryReportStats.enabled)
        {
            WARN() << "\tlogMemoryReportStats";
            mFeatures.logMemoryReportStats.applyOverride(false);
        }
        if (getFeatures().logMemoryReportCallbacks.enabled)
        {
            WARN() << "\tlogMemoryReportCallbacks";
            mFeatures.logMemoryReportCallbacks.applyOverride(false);
        }
    }

    // Check if VK implementation needs to strip-out non-semantic reflection info from shader module
    // (Default is to assume not supported)
    ANGLE_FEATURE_CONDITION(&mFeatures, supportsShaderNonSemanticInfo, false);

    // Don't expose these 2 extensions on Samsung devices -
    // 1. ANGLE_rgbx_internal_format
    // 2. GL_APPLE_clip_distance
    ANGLE_FEATURE_CONDITION(&mFeatures, supportsAngleRgbxInternalFormat, !isSamsung);
    ANGLE_FEATURE_CONDITION(&mFeatures, supportsAppleClipDistance, !isSamsung);

    // Enable the use of below native kernels
    // Each builtin kernel gets its own feature and condition, for now a single feature condition is
    // setup
    ANGLE_FEATURE_CONDITION(&mFeatures, usesNativeBuiltinClKernel, isSamsung);

    // Force enable sample usage for AHB images for Samsung
    ANGLE_FEATURE_CONDITION(&mFeatures, forceSampleUsageForAhbBackedImages, isSamsung);

    ANGLE_FEATURE_CONDITION(
        &mFeatures, supportsAstcDecodeMode,
        ExtensionFound(VK_EXT_ASTC_DECODE_MODE_EXTENSION_NAME, deviceExtensionNames));

    ANGLE_FEATURE_CONDITION(&mFeatures, supportsAstcDecodeModeRgb9e5,
                            mPhysicalDeviceAstcDecodeFeatures.decodeModeSharedExponent == VK_TRUE &&
                                mFeatures.supportsAstcDecodeMode.enabled);

    // http://anglebug.com/440941211:
    // Disable the feature on Windows Intel because some shaders using 16-bit floats crash
    // http://anglebug.com/443302350
    // http://anglebug.com/443302625
    // Temporarily disable the feature on PowerVR while the above 2 bugs are under investigations
    // http://anglebug.com/446159597
    // Disable the feature on Samsung devices
    // https://b.corp.google.com/issues/446844410
    // Disable on driver implementations other than ARM proprietary until the performance impact on
    // them is verified.
    ANGLE_FEATURE_CONDITION(&mFeatures, convertLowpAndMediumpFloatUniformsTo16Bits,
                            m16BitStorageFeatures.uniformAndStorageBuffer16BitAccess == VK_TRUE &&
                                mShaderFloat16Int8Features.shaderFloat16 == VK_TRUE &&
                                isARMProprietary);

    ANGLE_FEATURE_CONDITION(&mFeatures, supportsUnifiedImageLayouts,
                            mUnifiedImageLayoutsFeatures.unifiedImageLayouts == VK_TRUE);

    ANGLE_FEATURE_CONDITION(
        &mFeatures, supportsGlobalPriority,
        ExtensionFound(VK_EXT_GLOBAL_PRIORITY_EXTENSION_NAME, deviceExtensionNames));

    // REALTIME priority is not permitted on most operating systems.  This feature is limited to
    // Android for now.
    ANGLE_FEATURE_CONDITION(
        &mFeatures, supportsGlobalPriorityQuery,
        mFeatures.supportsGlobalPriority.enabled &&
            mPhysicalDeviceGlobalPriorityQueryFeatures.globalPriorityQuery == VK_TRUE &&
            IsAndroid());

    // Set limits to expose to OpenCL.
    // This information cannot yet be queried from the Vulkan device.
    if (isSamsung && mFeatures.supportsShaderFloat64.enabled)
    {
        mNativeVectorWidthDouble    = 1;
        mPreferredVectorWidthDouble = 1;
    }
    if (isSamsung && mFeatures.supportsShaderFloat16.enabled)
    {
        mNativeVectorWidthHalf    = 2;
        mPreferredVectorWidthHalf = 8;
    }
}

void Renderer::appBasedFeatureOverrides(const vk::ExtensionNameList &extensions) {}

angle::Result Renderer::initPipelineCache(vk::ErrorContext *context,
                                          vk::PipelineCache *pipelineCache,
                                          bool *success)
{
    angle::MemoryBuffer initialData;
    if (!mFeatures.disablePipelineCacheLoadForTesting.enabled)
    {
        ANGLE_TRY(GetAndDecompressPipelineCacheVk(context, mGlobalOps, &initialData, success));
    }

    VkPipelineCacheCreateInfo pipelineCacheCreateInfo = {};

    pipelineCacheCreateInfo.sType           = VK_STRUCTURE_TYPE_PIPELINE_CACHE_CREATE_INFO;
    pipelineCacheCreateInfo.flags           = 0;
    pipelineCacheCreateInfo.initialDataSize = *success ? initialData.size() : 0;
    pipelineCacheCreateInfo.pInitialData    = *success ? initialData.data() : nullptr;

    ANGLE_VK_TRY(context, pipelineCache->init(mDevice, pipelineCacheCreateInfo));

    return angle::Result::Continue;
}

angle::Result Renderer::ensurePipelineCacheInitialized(vk::ErrorContext *context)
{
    // If it is initialized already, there is nothing to do
    if (mPipelineCacheInitialized)
    {
        return angle::Result::Continue;
    }

    std::unique_lock<angle::SimpleMutex> lock(mPipelineCacheMutex);

    // If another thread initialized it first don't redo it
    if (mPipelineCacheInitialized)
    {
        return angle::Result::Continue;
    }

    // We should now create the pipeline cache with the blob cache pipeline data.
    bool loadedFromBlobCache = false;
    ANGLE_TRY(initPipelineCache(context, &mPipelineCache, &loadedFromBlobCache));
    if (loadedFromBlobCache)
    {
        ANGLE_TRY(getLockedPipelineCacheDataIfNew(context, &mPipelineCacheSizeAtLastSync,
                                                  mPipelineCacheSizeAtLastSync, nullptr));
    }

    mPipelineCacheInitialized = true;

    return angle::Result::Continue;
}

size_t Renderer::getNextPipelineCacheBlobCacheSlotIndex(size_t *previousSlotIndexOut)
{
    if (previousSlotIndexOut != nullptr)
    {
        *previousSlotIndexOut = mCurrentPipelineCacheBlobCacheSlotIndex;
    }
    if (getFeatures().useDualPipelineBlobCacheSlots.enabled)
    {
        mCurrentPipelineCacheBlobCacheSlotIndex = 1 - mCurrentPipelineCacheBlobCacheSlotIndex;
    }
    return mCurrentPipelineCacheBlobCacheSlotIndex;
}

size_t Renderer::updatePipelineCacheChunkCount(size_t chunkCount)
{
    const size_t previousChunkCount = mPipelineCacheChunkCount;
    mPipelineCacheChunkCount        = chunkCount;
    return previousChunkCount;
}

angle::Result Renderer::getPipelineCache(vk::ErrorContext *context,
                                         vk::PipelineCacheAccess *pipelineCacheOut)
{
    ANGLE_TRY(ensurePipelineCacheInitialized(context));

    angle::SimpleMutex *pipelineCacheMutex =
        context->getFeatures().externallySynchronizePipelineCacheAccess.enabled
            ? &mPipelineCacheMutex
            : nullptr;

    pipelineCacheOut->init(&mPipelineCache, pipelineCacheMutex);
    return angle::Result::Continue;
}

angle::Result Renderer::mergeIntoPipelineCache(vk::ErrorContext *context,
                                               const vk::PipelineCache &pipelineCache)
{
    // It is an error to call into this method when the feature is disabled.
    ASSERT(context->getFeatures().mergeProgramPipelineCachesToGlobalCache.enabled);

    vk::PipelineCacheAccess globalCache;
    ANGLE_TRY(getPipelineCache(context, &globalCache));

    globalCache.merge(this, pipelineCache);

    return angle::Result::Continue;
}

const gl::Caps &Renderer::getNativeCaps() const
{
    ensureCapsInitialized();
    return mNativeCaps;
}

const gl::TextureCapsMap &Renderer::getNativeTextureCaps() const
{
    ensureCapsInitialized();
    return mNativeTextureCaps;
}

const gl::Extensions &Renderer::getNativeExtensions() const
{
    ensureCapsInitialized();
    return mNativeExtensions;
}

const gl::Limitations &Renderer::getNativeLimitations() const
{
    ensureCapsInitialized();
    return mNativeLimitations;
}

const ShPixelLocalStorageOptions &Renderer::getNativePixelLocalStorageOptions() const
{
    return mNativePLSOptions;
}

void Renderer::initializeFrontendFeatures(angle::FrontendFeatures *features) const
{
    const bool isSwiftShader =
        IsSwiftshader(mPhysicalDeviceProperties.vendorID, mPhysicalDeviceProperties.deviceID);
    const bool isSamsung = IsSamsung(mPhysicalDeviceProperties.vendorID);

    // Hopefully-temporary work-around for a crash on SwiftShader.  An Android process is turning
    // off GL error checking, and then asking ANGLE to write past the end of a buffer.
    // https://issuetracker.google.com/issues/220069903
    ANGLE_FEATURE_CONDITION(features, forceGlErrorChecking, (IsAndroid() && isSwiftShader));

    // Disable shader and program caching on Samsung devices.
    ANGLE_FEATURE_CONDITION(features, cacheCompiledShader, !isSamsung);
    ANGLE_FEATURE_CONDITION(features, disableProgramCaching, isSamsung);

    // https://issuetracker.google.com/292285899
    ANGLE_FEATURE_CONDITION(features, uncurrentEglSurfaceUponSurfaceDestroy, true);

    // The Vulkan backend's handling of compile and link is thread-safe
    ANGLE_FEATURE_CONDITION(features, compileJobIsThreadSafe, true);
    ANGLE_FEATURE_CONDITION(features, linkJobIsThreadSafe, true);
    // Always run the link's warm up job in a thread.  It's an optimization only, and does not block
    // the link resolution.
    ANGLE_FEATURE_CONDITION(features, alwaysRunLinkSubJobsThreaded, true);
}

angle::Result Renderer::getLockedPipelineCacheDataIfNew(vk::ErrorContext *context,
                                                        size_t *pipelineCacheSizeOut,
                                                        size_t lastSyncSize,
                                                        std::vector<uint8_t> *pipelineCacheDataOut)
{
    // Because this function may call |getCacheData| twice, |mPipelineCacheMutex| is not passed to
    // |PipelineAccessCache|, and is expected to be locked once **by the caller**.
    mPipelineCacheMutex.assertLocked();

    vk::PipelineCacheAccess globalCache;
    globalCache.init(&mPipelineCache, nullptr);

    ANGLE_VK_TRY(context, globalCache.getCacheData(context, pipelineCacheSizeOut, nullptr));

    // If the cache data is unchanged since last sync, don't retrieve the data.  Also, make sure we
    // will receive enough data to hold the pipeline cache header Table 7.  Layout for pipeline
    // cache header version VK_PIPELINE_CACHE_HEADER_VERSION_ONE.
    const size_t kPipelineCacheHeaderSize = 16 + VK_UUID_SIZE;
    if (*pipelineCacheSizeOut <= lastSyncSize || *pipelineCacheSizeOut < kPipelineCacheHeaderSize ||
        pipelineCacheDataOut == nullptr)
    {
        return angle::Result::Continue;
    }

    pipelineCacheDataOut->resize(*pipelineCacheSizeOut);
    VkResult result =
        globalCache.getCacheData(context, pipelineCacheSizeOut, pipelineCacheDataOut->data());
    if (ANGLE_UNLIKELY(result == VK_INCOMPLETE))
    {
        WARN()
            << "Received VK_INCOMPLETE when retrieving pipeline cache data, which should be "
               "impossible as the size query was previously done under the same lock, but this is "
               "a recoverable error";
    }
    else
    {
        ANGLE_VK_TRY(context, result);
    }

    // If vkGetPipelineCacheData ends up writing fewer bytes than requested, shrink the buffer to
    // avoid leaking garbage memory and potential rejection of the data by subsequent
    // vkCreatePipelineCache call.  Some drivers may ignore entire buffer if there padding present.
    ASSERT(*pipelineCacheSizeOut <= pipelineCacheDataOut->size());
    pipelineCacheDataOut->resize(*pipelineCacheSizeOut);

    return angle::Result::Continue;
}

angle::Result Renderer::syncPipelineCacheVk(vk::ErrorContext *context,
                                            vk::GlobalOps *globalOps,
                                            const gl::Context *contextGL)
{
    // Skip syncing until pipeline cache is initialized.
    if (!mPipelineCacheInitialized)
    {
        return angle::Result::Continue;
    }
    ASSERT(mPipelineCache.valid());

    if (!mFeatures.syncMonolithicPipelinesToBlobCache.enabled)
    {
        return angle::Result::Continue;
    }

    if (--mPipelineCacheVkUpdateTimeout > 0)
    {
        return angle::Result::Continue;
    }

    mPipelineCacheVkUpdateTimeout = kPipelineCacheVkUpdatePeriod;

    ContextVk *contextVk = vk::GetImpl(contextGL);

    // Use worker thread pool to complete compression.
    // If the last task hasn't been finished, skip the syncing.
    if (mCompressEvent && !mCompressEvent->isReady())
    {
        ANGLE_PERF_WARNING(contextVk->getDebug(), GL_DEBUG_SEVERITY_LOW,
                           "Skip syncing pipeline cache data when the last task is not ready.");
        return angle::Result::Continue;
    }

    size_t pipelineCacheSize = 0;
    std::vector<uint8_t> pipelineCacheData;
    {
        std::unique_lock<angle::SimpleMutex> lock(mPipelineCacheMutex);
        ANGLE_TRY(getLockedPipelineCacheDataIfNew(
            context, &pipelineCacheSize, mPipelineCacheSizeAtLastSync, &pipelineCacheData));
    }
    if (pipelineCacheData.empty())
    {
        return angle::Result::Continue;
    }
    mPipelineCacheSizeAtLastSync = pipelineCacheSize;

    if (mFeatures.enableAsyncPipelineCacheCompression.enabled)
    {
        // zlib compression ratio normally ranges from 2:1 to 5:1. Set kMaxTotalSize to 64M to
        // ensure the size can fit into the 32MB blob cache limit on supported platforms.
        constexpr size_t kMaxTotalSize = 64 * 1024 * 1024;

        // Create task to compress.
        mCompressEvent = contextGL->getWorkerThreadPool()->postWorkerTask(
            std::make_shared<CompressAndStorePipelineCacheTask>(
                globalOps, this, std::move(pipelineCacheData), kMaxTotalSize));
    }
    else
    {
        // If enableAsyncPipelineCacheCompression is disabled, to avoid the risk, set kMaxTotalSize
        // to 64k.
        constexpr size_t kMaxTotalSize = 64 * 1024;
        CompressAndStorePipelineCacheVk(globalOps, this, pipelineCacheData, kMaxTotalSize);
    }

    return angle::Result::Continue;
}

// These functions look at the mandatory format for support, and fallback to querying the device (if
// necessary) to test the availability of the bits.
bool Renderer::hasLinearImageFormatFeatureBits(angle::FormatID formatID,
                                               const VkFormatFeatureFlags featureBits) const
{
    return hasFormatFeatureBits<&VkFormatProperties::linearTilingFeatures>(formatID, featureBits);
}

VkFormatFeatureFlags Renderer::getLinearImageFormatFeatureBits(
    angle::FormatID formatID,
    const VkFormatFeatureFlags featureBits) const
{
    return getFormatFeatureBits<&VkFormatProperties::linearTilingFeatures>(formatID, featureBits);
}

VkFormatFeatureFlags Renderer::getImageFormatFeatureBits(
    angle::FormatID formatID,
    const VkFormatFeatureFlags featureBits) const
{
    return getFormatFeatureBits<&VkFormatProperties::optimalTilingFeatures>(formatID, featureBits);
}

VkFormatFeatureFlags Renderer::getBufferFormatFeatureBits(
    angle::FormatID formatID,
    const VkFormatFeatureFlags featureBits) const
{
    return getFormatFeatureBits<&VkFormatProperties::bufferFeatures>(formatID, featureBits);
}

bool Renderer::hasImageFormatFeatureBits(angle::FormatID formatID,
                                         const VkFormatFeatureFlags featureBits) const
{
    return hasFormatFeatureBits<&VkFormatProperties::optimalTilingFeatures>(formatID, featureBits);
}

bool Renderer::hasBufferFormatFeatureBits(angle::FormatID formatID,
                                          const VkFormatFeatureFlags featureBits) const
{
    return hasFormatFeatureBits<&VkFormatProperties::bufferFeatures>(formatID, featureBits);
}

void Renderer::outputVmaStatString()
{
    // Output the VMA stats string
    // This JSON string can be passed to VmaDumpVis.py to generate a visualization of the
    // allocations the VMA has performed.
    char *statsString;
    mAllocator.buildStatsString(&statsString, true);
    INFO() << std::endl << statsString << std::endl;
    mAllocator.freeStatsString(statsString);
}

angle::Result Renderer::queueSubmitOneOff(vk::ErrorContext *context,
                                          vk::ScopedPrimaryCommandBuffer &&scopedCommandBuffer,
                                          vk::ProtectionType protectionType,
                                          egl::ContextPriority priority,
                                          VkSemaphore waitSemaphore,
                                          VkPipelineStageFlags waitSemaphoreStageMasks,
                                          QueueSerial *queueSerialOut)
{
    ANGLE_TRACE_EVENT0("gpu.angle", "Renderer::queueSubmitOneOff");
    DeviceScoped<PrimaryCommandBuffer> commandBuffer = scopedCommandBuffer.unlockAndRelease();
    PrimaryCommandBuffer &primary                    = commandBuffer.get();

    // Allocate a one off SerialIndex and generate a QueueSerial and then use it and release the
    // index.
    vk::ScopedQueueSerialIndex index;
    ANGLE_TRY(allocateScopedQueueSerialIndex(&index));
    QueueSerial submitQueueSerial(index.get(), generateQueueSerial(index.get()));

    ANGLE_TRY(mCommandQueue.queueSubmitOneOff(context, protectionType, priority,
                                              primary.getHandle(), waitSemaphore,
                                              waitSemaphoreStageMasks, submitQueueSerial));

    mSubmittedResourceUse.setQueueSerial(submitQueueSerial);
    *queueSerialOut = submitQueueSerial;
    if (primary.valid())
    {
        mOneOffCommandPoolMap[protectionType].releaseCommandBuffer(submitQueueSerial,
                                                                   std::move(primary));
    }

    ANGLE_TRY(mCommandQueue.postSubmitCheck(context));

    return angle::Result::Continue;
}

angle::Result Renderer::queueSubmitWaitSemaphore(vk::ErrorContext *context,
                                                 egl::ContextPriority priority,
                                                 const vk::Semaphore &waitSemaphore,
                                                 VkPipelineStageFlags waitSemaphoreStageMasks,
                                                 QueueSerial submitQueueSerial)
{
    ANGLE_TRY(mCommandQueue.queueSubmitOneOff(context, vk::ProtectionType::Unprotected, priority,
                                              VK_NULL_HANDLE, waitSemaphore.getHandle(),
                                              waitSemaphoreStageMasks, submitQueueSerial));
    mSubmittedResourceUse.setQueueSerial(submitQueueSerial);
    return angle::Result::Continue;
}

template <VkFormatFeatureFlags VkFormatProperties::*features>
VkFormatFeatureFlags Renderer::getFormatFeatureBits(angle::FormatID formatID,
                                                    const VkFormatFeatureFlags featureBits) const
{
    ASSERT(formatID != angle::FormatID::NONE);
    VkFormatProperties &deviceProperties = mFormatProperties[formatID];

    if (deviceProperties.bufferFeatures == kInvalidFormatFeatureFlags)
    {
        // If we don't have the actual device features, see if the requested features are mandatory.
        // If so, there's no need to query the device.
        const VkFormatProperties &mandatoryProperties = vk::GetMandatoryFormatSupport(formatID);
        if (IsMaskFlagSet(mandatoryProperties.*features, featureBits))
        {
            return featureBits;
        }

        if (vk::IsYUVExternalFormat(formatID))
        {
            const vk::ExternalYuvFormatInfo &externalFormatInfo =
                mExternalFormatTable.getExternalFormatInfo(formatID);
            deviceProperties.optimalTilingFeatures = externalFormatInfo.formatFeatures;
        }
        else
        {
            VkFormat vkFormat = vk::GetVkFormatFromFormatID(this, formatID);
            ASSERT(vkFormat != VK_FORMAT_UNDEFINED);

            // Otherwise query the format features and cache it.
            vkGetPhysicalDeviceFormatProperties(mPhysicalDevice, vkFormat, &deviceProperties);
            // Workaround for some Android devices that don't indicate filtering
            // support on D16_UNORM and they should.
            if (mFeatures.forceD16TexFilter.enabled && vkFormat == VK_FORMAT_D16_UNORM)
            {
                deviceProperties.*features |= VK_FORMAT_FEATURE_SAMPLED_IMAGE_FILTER_LINEAR_BIT;
            }
        }
    }

    return deviceProperties.*features & featureBits;
}

template <VkFormatFeatureFlags VkFormatProperties::*features>
bool Renderer::hasFormatFeatureBits(angle::FormatID formatID,
                                    const VkFormatFeatureFlags featureBits) const
{
    return IsMaskFlagSet(getFormatFeatureBits<features>(formatID, featureBits), featureBits);
}

bool Renderer::haveSameFormatFeatureBits(angle::FormatID formatID1, angle::FormatID formatID2) const
{
    if (formatID1 == angle::FormatID::NONE || formatID2 == angle::FormatID::NONE)
    {
        return false;
    }

    constexpr VkFormatFeatureFlags kImageUsageFeatureBits =
        VK_FORMAT_FEATURE_SAMPLED_IMAGE_BIT | VK_FORMAT_FEATURE_SAMPLED_IMAGE_FILTER_LINEAR_BIT |
        VK_FORMAT_FEATURE_COLOR_ATTACHMENT_BIT;

    VkFormatFeatureFlags fmt1LinearFeatureBits =
        getLinearImageFormatFeatureBits(formatID1, kImageUsageFeatureBits);
    VkFormatFeatureFlags fmt1OptimalFeatureBits =
        getImageFormatFeatureBits(formatID1, kImageUsageFeatureBits);

    return hasLinearImageFormatFeatureBits(formatID2, fmt1LinearFeatureBits) &&
           hasImageFormatFeatureBits(formatID2, fmt1OptimalFeatureBits);
}

void Renderer::cleanupGarbage(bool *anyGarbageCleanedOut)
{
    bool anyCleaned = false;

    // Clean up general garbage
    anyCleaned = mSharedGarbageList.cleanupSubmittedGarbage(this) > 0 || anyCleaned;

    // Clean up suballocation garbages
    anyCleaned = mSuballocationGarbageList.cleanupSubmittedGarbage(this) > 0 || anyCleaned;

    // Note: do this after clean up mSuballocationGarbageList so that we will have more chances to
    // find orphaned blocks being empty.
    anyCleaned = mOrphanedBufferBlockList.pruneEmptyBufferBlocks(this) > 0 || anyCleaned;

    // Clean up RefCountedEvent that are done resetting
    anyCleaned = mRefCountedEventRecycler.cleanupResettingEvents(this) > 0 || anyCleaned;

    // Clean up samplers that couldn't be destroyed when the share group was.
    anyCleaned = cleanupOrphanedSamplers() || anyCleaned;

    if (anyGarbageCleanedOut != nullptr)
    {
        *anyGarbageCleanedOut = anyCleaned;
    }
}

bool Renderer::cleanupOrphanedSamplers()
{
    std::unique_lock<angle::SimpleMutex> lock(mOrphanedSamplerMutex);

    if (mOrphanedSamplers.empty() && mOrphanedSamplerYcbcrConversions.empty())
    {
        return false;
    }

    // Destroy any sampler that is no longer referenced.
    std::vector<SharedSamplerPtr> remainingSamplers;
    for (SharedSamplerPtr &sampler : mOrphanedSamplers)
    {
        if (!sampler.unique())
        {
            remainingSamplers.push_back(sampler);
        }
    }
    const uint32_t destroyedSamplerCount =
        static_cast<uint32_t>(mOrphanedSamplers.size() - remainingSamplers.size());
    onDeallocateHandle(vk::HandleType::Sampler, destroyedSamplerCount);
    mOrphanedSamplers = std::move(remainingSamplers);

    bool anyCleaned = destroyedSamplerCount > 0;

    // If all samplers are gone, destroy all the ycbcr conversion objects too.  We don't track which
    // samplers use which ycbcr conversion objects, so they are destroyed conservatively.
    if (remainingSamplers.empty())
    {
        anyCleaned = anyCleaned || !mOrphanedSamplerYcbcrConversions.empty();
        for (VkSamplerYcbcrConversion handle : mOrphanedSamplerYcbcrConversions)
        {
            vk::SamplerYcbcrConversion conversion;
            conversion.setHandle(handle);
            conversion.destroy(mDevice);
        }
        onDeallocateHandle(vk::HandleType::SamplerYcbcrConversion,
                           static_cast<uint32_t>(mOrphanedSamplerYcbcrConversions.size()));
        mOrphanedSamplerYcbcrConversions.clear();
    }

    return anyCleaned;
}

void Renderer::cleanupPendingSubmissionGarbage()
{
    // Check if pending garbage is still pending. If not, move them to the garbage list.
    mSharedGarbageList.cleanupUnsubmittedGarbage(this);
    mSuballocationGarbageList.cleanupUnsubmittedGarbage(this);
}

void Renderer::onNewValidationMessage(const std::string &message)
{
    mLastValidationMessage = message;
    ++mValidationMessageCount;
}

std::string Renderer::getAndClearLastValidationMessage(uint32_t *countSinceLastClear)
{
    *countSinceLastClear    = mValidationMessageCount;
    mValidationMessageCount = 0;

    return std::move(mLastValidationMessage);
}

uint64_t Renderer::getMaxFenceWaitTimeNs() const
{
    constexpr uint64_t kMaxFenceWaitTimeNs = std::numeric_limits<uint64_t>::max();

    return kMaxFenceWaitTimeNs;
}

void Renderer::setGlobalDebugAnnotator(bool *installedAnnotatorOut)
{
    // Install one of two DebugAnnotator classes:
    //
    // 1) The global class enables basic ANGLE debug functionality (e.g. Vulkan validation errors
    //    will cause dEQP tests to fail).
    //
    // 2) The DebugAnnotatorVk class processes OpenGL ES commands that the application uses.  It is
    //    installed for the following purposes:
    //
    //    1) To enable calling the vkCmd*DebugUtilsLabelEXT functions in order to communicate to
    //       debuggers (e.g. AGI) the OpenGL ES commands that the application uses.  In addition to
    //       simply installing DebugAnnotatorVk, also enable calling vkCmd*DebugUtilsLabelEXT.
    //
    //    2) To enable logging to Android logcat the OpenGL ES commands that the application uses.
    bool installDebugAnnotatorVk = false;

    // Enable calling the vkCmd*DebugUtilsLabelEXT functions if the vkCmd*DebugUtilsLabelEXT
    // functions exist, and if the kEnableDebugMarkersVarName environment variable is set.
    if (vkCmdBeginDebugUtilsLabelEXT)
    {
        // Use the GetAndSet variant to improve future lookup times
        std::string enabled = angle::GetAndSetEnvironmentVarOrUnCachedAndroidProperty(
            kEnableDebugMarkersVarName, kEnableDebugMarkersPropertyName);
        if (!enabled.empty() && enabled.compare("0") != 0)
        {
            mAngleDebuggerMode      = true;
            installDebugAnnotatorVk = true;
        }
    }
#if defined(ANGLE_ENABLE_TRACE_ANDROID_LOGCAT)
    // Only install DebugAnnotatorVk to log all API commands to Android's logcat.
    installDebugAnnotatorVk = true;
#endif

    {
        if (installDebugAnnotatorVk)
        {
            std::unique_lock<angle::SimpleMutex> lock(gl::GetDebugMutex());
            gl::InitializeDebugAnnotations(&mAnnotator);
        }
    }

    *installedAnnotatorOut = installDebugAnnotatorVk;
}

void Renderer::reloadVolkIfNeeded() const
{
#if defined(ANGLE_SHARED_LIBVULKAN)
    if ((mInstance != VK_NULL_HANDLE) && (volkGetLoadedInstance() != mInstance))
    {
        volkLoadInstance(mInstance);
    }

    if ((mDevice != VK_NULL_HANDLE) && (volkGetLoadedDevice() != mDevice))
    {
        volkLoadDevice(mDevice);
    }

    initializeInstanceExtensionEntryPointsFromCore();
    initializeDeviceExtensionEntryPointsFromCore();
#endif  // defined(ANGLE_SHARED_LIBVULKAN)
}

void Renderer::initializeInstanceExtensionEntryPointsFromCore() const
{
    // Initialize extension entry points from core ones.  In some cases, such as VMA, the extension
    // entry point is unconditionally used.
    InitGetPhysicalDeviceProperties2KHRFunctionsFromCore();
    if (mFeatures.supportsExternalFenceCapabilities.enabled)
    {
        InitExternalFenceCapabilitiesFunctionsFromCore();
    }
    if (mFeatures.supportsExternalSemaphoreCapabilities.enabled)
    {
        InitExternalSemaphoreCapabilitiesFunctionsFromCore();
    }
}

void Renderer::initializeDeviceExtensionEntryPointsFromCore() const
{
    if (mFeatures.supportsGetMemoryRequirements2.enabled)
    {
        InitGetMemoryRequirements2KHRFunctionsFromCore();
    }
    if (mFeatures.supportsBindMemory2.enabled)
    {
        InitBindMemory2KHRFunctionsFromCore();
    }
    if (mFeatures.supportsYUVSamplerConversion.enabled)
    {
        InitSamplerYcbcrKHRFunctionsFromCore();
    }
}

angle::Result Renderer::submitCommands(
    vk::ErrorContext *context,
    vk::ProtectionType protectionType,
    egl::ContextPriority contextPriority,
    const vk::Semaphore *signalSemaphore,
    const vk::SharedExternalFence *externalFence,
    std::vector<VkImageMemoryBarrier> &&imagesToTransitionToForeign,
    const QueueSerial &submitQueueSerial)
{
    ASSERT(signalSemaphore == nullptr || signalSemaphore->valid());
    const VkSemaphore signalVkSemaphore =
        signalSemaphore ? signalSemaphore->getHandle() : VK_NULL_HANDLE;

    vk::SharedExternalFence externalFenceCopy;
    if (externalFence != nullptr)
    {
        externalFenceCopy = *externalFence;
    }

    ANGLE_TRY(mCommandQueue.submitCommands(
        context, protectionType, contextPriority, signalVkSemaphore, std::move(externalFenceCopy),
        std::move(imagesToTransitionToForeign), submitQueueSerial));

    ANGLE_TRY(mCommandQueue.postSubmitCheck(context));

    return angle::Result::Continue;
}

angle::Result Renderer::submitPriorityDependency(vk::ErrorContext *context,
                                                 vk::ProtectionTypes protectionTypes,
                                                 egl::ContextPriority srcContextPriority,
                                                 egl::ContextPriority dstContextPriority,
                                                 SerialIndex index)
{
    RendererScoped<vk::ReleasableResource<vk::Semaphore>> semaphore(this);
    ANGLE_VK_TRY(context, semaphore.get().get().init(mDevice));

    // First, submit already flushed commands / wait semaphores into the source Priority VkQueue.
    // Commands that are in the Secondary Command Buffers will be flushed into the new VkQueue.

    // Submit commands and attach Signal Semaphore.
    ASSERT(protectionTypes.any());
    while (protectionTypes.any())
    {
        vk::ProtectionType protectionType = protectionTypes.first();
        protectionTypes.reset(protectionType);

        QueueSerial queueSerial(index, generateQueueSerial(index));
        // Submit semaphore only if this is the last submission (all into the same VkQueue).
        const vk::Semaphore *signalSemaphore = nullptr;
        if (protectionTypes.none())
        {
            // Update QueueSerial to collect semaphore using the latest possible queueSerial.
            semaphore.get().setQueueSerial(queueSerial);
            signalSemaphore = &semaphore.get().get();
        }
        ANGLE_TRY(submitCommands(context, protectionType, srcContextPriority, signalSemaphore,
                                 nullptr, {}, queueSerial));
        mSubmittedResourceUse.setQueueSerial(queueSerial);
    }

    // Submit only Wait Semaphore into the destination Priority (VkQueue).
    QueueSerial queueSerial(index, generateQueueSerial(index));
    semaphore.get().setQueueSerial(queueSerial);
    ANGLE_TRY(queueSubmitWaitSemaphore(context, dstContextPriority, semaphore.get().get(),
                                       VK_PIPELINE_STAGE_ALL_COMMANDS_BIT, queueSerial));

    return angle::Result::Continue;
}

void Renderer::handleDeviceLost()
{
    mCommandQueue.handleDeviceLost(this);
}

angle::Result Renderer::finishResourceUse(vk::ErrorContext *context, const vk::ResourceUse &use)
{
    return mCommandQueue.finishResourceUse(context, use, getMaxFenceWaitTimeNs());
}

angle::Result Renderer::finishQueueSerial(vk::ErrorContext *context, const QueueSerial &queueSerial)
{
    ASSERT(queueSerial.valid());
    return mCommandQueue.finishQueueSerial(context, queueSerial, getMaxFenceWaitTimeNs());
}

angle::Result Renderer::waitForResourceUseToFinishWithUserTimeout(vk::ErrorContext *context,
                                                                  const vk::ResourceUse &use,
                                                                  uint64_t timeout,
                                                                  VkResult *result)
{
    ANGLE_TRACE_EVENT0("gpu.angle", "Renderer::waitForResourceUseToFinishWithUserTimeout");
    return mCommandQueue.waitForResourceUseToFinishWithUserTimeout(context, use, timeout, result);
}

angle::Result Renderer::flushWaitSemaphores(
    vk::ProtectionType protectionType,
    egl::ContextPriority priority,
    std::vector<VkSemaphore> &&waitSemaphores,
    std::vector<VkPipelineStageFlags> &&waitSemaphoreStageMasks)
{
    ANGLE_TRACE_EVENT0("gpu.angle", "Renderer::flushWaitSemaphores");
    mCommandQueue.flushWaitSemaphores(protectionType, priority, std::move(waitSemaphores),
                                      std::move(waitSemaphoreStageMasks));

    return angle::Result::Continue;
}

angle::Result Renderer::flushRenderPassCommands(
    vk::Context *context,
    vk::ProtectionType protectionType,
    egl::ContextPriority priority,
    const vk::RenderPass &renderPass,
    VkFramebuffer framebufferOverride,
    vk::RenderPassCommandBufferHelper **renderPassCommands)
{
    ANGLE_TRACE_EVENT0("gpu.angle", "Renderer::flushRenderPassCommands");
    return mCommandQueue.flushRenderPassCommands(context, protectionType, priority, renderPass,
                                                 framebufferOverride, renderPassCommands);
}

angle::Result Renderer::flushOutsideRPCommands(
    vk::Context *context,
    vk::ProtectionType protectionType,
    egl::ContextPriority priority,
    vk::OutsideRenderPassCommandBufferHelper **outsideRPCommands)
{
    ANGLE_TRACE_EVENT0("gpu.angle", "Renderer::flushOutsideRPCommands");
    return mCommandQueue.flushOutsideRPCommands(context, protectionType, priority,
                                                outsideRPCommands);
}

VkResult Renderer::queuePresent(vk::ErrorContext *context,
                                egl::ContextPriority priority,
                                const VkPresentInfoKHR &presentInfo)
{
    VkResult result = mCommandQueue.queuePresent(priority, presentInfo);

    if (getFeatures().logMemoryReportStats.enabled)
    {
        mMemoryReport.logMemoryReportStats();
    }

    return result;
}

template <typename CommandBufferHelperT, typename RecyclerT>
angle::Result Renderer::getCommandBufferImpl(vk::ErrorContext *context,
                                             vk::SecondaryCommandPool *commandPool,
                                             RecyclerT *recycler,
                                             CommandBufferHelperT **commandBufferHelperOut)
{
    return recycler->getCommandBufferHelper(context, commandPool, commandBufferHelperOut);
}

angle::Result Renderer::getOutsideRenderPassCommandBufferHelper(
    vk::ErrorContext *context,
    vk::SecondaryCommandPool *commandPool,
    vk::OutsideRenderPassCommandBufferHelper **commandBufferHelperOut)
{
    ANGLE_TRACE_EVENT0("gpu.angle", "Renderer::getOutsideRenderPassCommandBufferHelper");
    return getCommandBufferImpl(context, commandPool, &mOutsideRenderPassCommandBufferRecycler,
                                commandBufferHelperOut);
}

angle::Result Renderer::getRenderPassCommandBufferHelper(
    vk::ErrorContext *context,
    vk::SecondaryCommandPool *commandPool,
    vk::RenderPassCommandBufferHelper **commandBufferHelperOut)
{
    ANGLE_TRACE_EVENT0("gpu.angle", "Renderer::getRenderPassCommandBufferHelper");
    return getCommandBufferImpl(context, commandPool, &mRenderPassCommandBufferRecycler,
                                commandBufferHelperOut);
}

void Renderer::recycleOutsideRenderPassCommandBufferHelper(
    vk::OutsideRenderPassCommandBufferHelper **commandBuffer)
{
    ANGLE_TRACE_EVENT0("gpu.angle", "Renderer::recycleOutsideRenderPassCommandBufferHelper");
    mOutsideRenderPassCommandBufferRecycler.recycleCommandBufferHelper(commandBuffer);
}

void Renderer::recycleRenderPassCommandBufferHelper(
    vk::RenderPassCommandBufferHelper **commandBuffer)
{
    ANGLE_TRACE_EVENT0("gpu.angle", "Renderer::recycleRenderPassCommandBufferHelper");
    mRenderPassCommandBufferRecycler.recycleCommandBufferHelper(commandBuffer);
}

void Renderer::logCacheStats() const
{
    if (!vk::kOutputCumulativePerfCounters)
    {
        return;
    }

    std::unique_lock<angle::SimpleMutex> localLock(mCacheStatsMutex);

    int cacheType = 0;
    INFO() << "Vulkan object cache hit ratios: ";
    for (const CacheStats &stats : mVulkanCacheStats)
    {
        INFO() << "    CacheType " << cacheType++ << ": " << stats.getHitRatio();
    }
}

angle::Result Renderer::getFormatDescriptorCountForVkFormat(vk::ErrorContext *context,
                                                            VkFormat format,
                                                            uint32_t *descriptorCountOut)
{
    if (mVkFormatDescriptorCountMap.count(format) == 0)
    {
        // Query device for descriptor count with basic values for most of
        // VkPhysicalDeviceImageFormatInfo2 members.
        VkPhysicalDeviceImageFormatInfo2 imageFormatInfo = {};
        imageFormatInfo.sType  = VK_STRUCTURE_TYPE_PHYSICAL_DEVICE_IMAGE_FORMAT_INFO_2;
        imageFormatInfo.format = format;
        imageFormatInfo.type   = VK_IMAGE_TYPE_2D;
        imageFormatInfo.tiling = VK_IMAGE_TILING_OPTIMAL;
        imageFormatInfo.usage  = VK_IMAGE_USAGE_SAMPLED_BIT;
        imageFormatInfo.flags  = 0;

        VkImageFormatProperties imageFormatProperties                            = {};
        VkSamplerYcbcrConversionImageFormatProperties ycbcrImageFormatProperties = {};
        ycbcrImageFormatProperties.sType =
            VK_STRUCTURE_TYPE_SAMPLER_YCBCR_CONVERSION_IMAGE_FORMAT_PROPERTIES;

        VkImageFormatProperties2 imageFormatProperties2 = {};
        imageFormatProperties2.sType                 = VK_STRUCTURE_TYPE_IMAGE_FORMAT_PROPERTIES_2;
        imageFormatProperties2.pNext                 = &ycbcrImageFormatProperties;
        imageFormatProperties2.imageFormatProperties = imageFormatProperties;

        ANGLE_VK_TRY(context, vkGetPhysicalDeviceImageFormatProperties2(
                                  mPhysicalDevice, &imageFormatInfo, &imageFormatProperties2));

        mVkFormatDescriptorCountMap[format] =
            ycbcrImageFormatProperties.combinedImageSamplerDescriptorCount;
    }

    ASSERT(descriptorCountOut);
    *descriptorCountOut = mVkFormatDescriptorCountMap[format];
    return angle::Result::Continue;
}

angle::Result Renderer::getFormatDescriptorCountForExternalFormat(vk::ErrorContext *context,
                                                                  uint64_t format,
                                                                  uint32_t *descriptorCountOut)
{
    ASSERT(descriptorCountOut);

    // TODO: need to query for external formats as well once spec is fixed.
    // http://anglebug.com/42264669
    ANGLE_VK_CHECK(context, getFeatures().useMultipleDescriptorsForExternalFormats.enabled,
                   VK_ERROR_INCOMPATIBLE_DRIVER);

    // Vulkan spec has a gap in that there is no mechanism available to query the immutable
    // sampler descriptor count of an external format. For now, return a default value.
    constexpr uint32_t kExternalFormatDefaultDescriptorCount = 4;
    *descriptorCountOut = kExternalFormatDefaultDescriptorCount;
    return angle::Result::Continue;
}

void Renderer::onAllocateHandle(vk::HandleType handleType)
{
    std::unique_lock<angle::SimpleMutex> localLock(mActiveHandleCountsMutex);
    mActiveHandleCounts.onAllocate(handleType);
}

void Renderer::onDeallocateHandle(vk::HandleType handleType, uint32_t count)
{
    std::unique_lock<angle::SimpleMutex> localLock(mActiveHandleCountsMutex);
    mActiveHandleCounts.onDeallocate(handleType, count);
}

VkDeviceSize Renderer::getPreferedBufferBlockSize(uint32_t memoryTypeIndex) const
{
    // Try not to exceed 1/64 of heap size to begin with.
    const VkDeviceSize heapSize = getMemoryProperties().getHeapSizeForMemoryType(memoryTypeIndex);
    return std::min(heapSize / 64, mPreferredLargeHeapBlockSize);
}

angle::Result Renderer::allocateScopedQueueSerialIndex(vk::ScopedQueueSerialIndex *indexOut)
{
    SerialIndex index;
    ANGLE_TRY(allocateQueueSerialIndex(&index));
    indexOut->init(index, &mQueueSerialIndexAllocator);
    return angle::Result::Continue;
}

angle::Result Renderer::allocateQueueSerialIndex(SerialIndex *serialIndexOut)
{
    *serialIndexOut = mQueueSerialIndexAllocator.allocate();
    if (*serialIndexOut == kInvalidQueueSerialIndex)
    {
        return angle::Result::Stop;
    }
    return angle::Result::Continue;
}

void Renderer::releaseQueueSerialIndex(SerialIndex index)
{
    mQueueSerialIndexAllocator.release(index);
}

angle::Result Renderer::cleanupSomeGarbage(ErrorContext *context, bool *anyGarbageCleanedOut)
{
    return mCommandQueue.cleanupSomeGarbage(context, 0, anyGarbageCleanedOut);
}

void Renderer::addSamplerToOrphanList(SharedSamplerPtr sampler)
{
    std::unique_lock<angle::SimpleMutex> lock(mOrphanedSamplerMutex);
    mOrphanedSamplers.push_back(sampler);
}

void Renderer::addSamplerYcbcrConversionToOrphanList(VkSamplerYcbcrConversion conversion)
{
    std::unique_lock<angle::SimpleMutex> lock(mOrphanedSamplerMutex);
    mOrphanedSamplerYcbcrConversions.push_back(conversion);
}

// static
const char *Renderer::GetVulkanObjectTypeName(VkObjectType type)
{
    return GetVkObjectTypeName(type);
}

ImageMemorySuballocator::ImageMemorySuballocator() {}
ImageMemorySuballocator::~ImageMemorySuballocator() {}

void ImageMemorySuballocator::destroy(Renderer *renderer) {}

VkResult ImageMemorySuballocator::allocateAndBindMemory(
    ErrorContext *context,
    Image *image,
    const VkImageCreateInfo *imageCreateInfo,
    VkMemoryPropertyFlags requiredFlags,
    VkMemoryPropertyFlags preferredFlags,
    const VkMemoryRequirements *memoryRequirements,
    const bool allocateDedicatedMemory,
    MemoryAllocationType memoryAllocationType,
    Allocation *allocationOut,
    VkMemoryPropertyFlags *memoryFlagsOut,
    uint32_t *memoryTypeIndexOut,
    VkDeviceSize *sizeOut)
{
    ASSERT(image && image->valid());
    ASSERT(allocationOut && !allocationOut->valid());
    Renderer *renderer         = context->getRenderer();
    const Allocator &allocator = renderer->getAllocator();

    // The required size must not be greater than the maximum allocation size allowed by the driver.
    if (memoryRequirements->size > renderer->getMaxMemoryAllocationSize())
    {
        renderer->getMemoryAllocationTracker()->onExceedingMaxMemoryAllocationSize(
            memoryRequirements->size);
        std::cout << "VK_ERROR_OUT_OF_DEVICE_MEMORY";
        return VK_SUCCESS;
    }

    // Avoid device-local and host-visible combinations if possible. Here, "preferredFlags" is
    // expected to be the same as "requiredFlags" except in the device-local bit.
    ASSERT((preferredFlags & ~VK_MEMORY_PROPERTY_DEVICE_LOCAL_BIT) ==
           (requiredFlags & ~VK_MEMORY_PROPERTY_DEVICE_LOCAL_BIT));

    uint32_t memoryTypeBits = memoryRequirements->memoryTypeBits;
    if ((requiredFlags & preferredFlags & VK_MEMORY_PROPERTY_DEVICE_LOCAL_BIT) != 0)
    {
        memoryTypeBits = GetMemoryTypeBitsExcludingHostVisible(renderer, preferredFlags,
                                                               memoryRequirements->memoryTypeBits);
    }

    // Allocate and bind memory for the image. Try allocating on the device first.
    VkResult result = vma::AllocateAndBindMemoryForImage(
        allocator.getHandle(), &image->mHandle, requiredFlags, preferredFlags, memoryTypeBits,
        allocateDedicatedMemory, &allocationOut->mHandle, memoryTypeIndexOut, sizeOut);

    // We need to get the property flags of the allocated memory if successful.
    if (result == VK_SUCCESS)
    {
        *memoryFlagsOut =
            renderer->getMemoryProperties().getMemoryType(*memoryTypeIndexOut).propertyFlags;

        renderer->onMemoryAlloc(memoryAllocationType, *sizeOut, *memoryTypeIndexOut,
                                allocationOut->getHandle());
    }
    return result;
}

VkResult ImageMemorySuballocator::mapMemoryAndInitWithNonZeroValue(Renderer *renderer,
                                                                   Allocation *allocation,
                                                                   VkDeviceSize size,
                                                                   int value,
                                                                   VkMemoryPropertyFlags flags)
{
    ASSERT(allocation && allocation->valid());
    const Allocator &allocator = renderer->getAllocator();

    void *mappedMemoryData;
    VkResult result = vma::MapMemory(allocator.getHandle(), allocation->mHandle, &mappedMemoryData);
    if (result != VK_SUCCESS)
    {
        return result;
    }

    memset(mappedMemoryData, value, static_cast<size_t>(size));
    vma::UnmapMemory(allocator.getHandle(), allocation->mHandle);

    // If the memory type is not host coherent, we perform an explicit flush.
    if ((flags & VK_MEMORY_PROPERTY_HOST_COHERENT_BIT) == 0)
    {
        vma::FlushAllocation(allocator.getHandle(), allocation->mHandle, 0, VK_WHOLE_SIZE);
    }

    return VK_SUCCESS;
}

bool ImageMemorySuballocator::needsDedicatedMemory(VkDeviceSize size) const
{
    return size >= kImageSizeThresholdForDedicatedMemoryAllocation;
}

}  // namespace vk
}  // namespace rx<|MERGE_RESOLUTION|>--- conflicted
+++ resolved
@@ -5210,12 +5210,8 @@
     ANGLE_FEATURE_CONDITION(
         &mFeatures, supportsProtectedMemory,
         mProtectedMemoryFeatures.protectedMemory == VK_TRUE &&
-<<<<<<< HEAD
             (!isARMProprietary ||
              mPipelineProtectedAccessFeatures.pipelineProtectedAccess == VK_TRUE) &&
-=======
-            (!isARM || !isMaleoon || mPipelineProtectedAccessFeatures.pipelineProtectedAccess == VK_TRUE) &&
->>>>>>> 6c451387
             !isIntel);
 
     ANGLE_FEATURE_CONDITION(&mFeatures, supportsHostQueryReset,
@@ -5371,11 +5367,7 @@
         ExtensionFound(VK_EXT_LOAD_STORE_OP_NONE_EXTENSION_NAME, deviceExtensionNames));
 
     ANGLE_FEATURE_CONDITION(&mFeatures, disallowMixedDepthStencilLoadOpNoneAndLoad,
-<<<<<<< HEAD
                             isARMProprietary && driverVersion < angle::VersionTriple(38, 1, 0));
-=======
-                            (isARM || isMaleoon) && driverVersion < angle::VersionTriple(38, 1, 0));
->>>>>>> 6c451387
 
     ANGLE_FEATURE_CONDITION(
         &mFeatures, supportsRenderPassStoreOpNone,
@@ -5445,18 +5437,11 @@
     // Preferring the MSRTSS flag is for texture initialization. If the MSRTSS is not used at first,
     // it will be used (if available) when recreating the image if it is bound to an MSRTT
     // framebuffer.
-<<<<<<< HEAD
     ANGLE_FEATURE_CONDITION(
         &mFeatures, preferMSRTSSFlagByDefault,
         mFeatures.supportsMultisampledRenderToSingleSampled.enabled &&
             (isARMProprietary ||
              (isQualcommProprietary && driverVersion >= angle::VersionTriple(512, 777, 0))));
-=======
-    ANGLE_FEATURE_CONDITION(&mFeatures, preferMSRTSSFlagByDefault,
-                            mFeatures.supportsMultisampledRenderToSingleSampled.enabled &&
-                                (isARM || isMaleoon || (isQualcommProprietary &&
-                                           driverVersion >= angle::VersionTriple(512, 777, 0))));
->>>>>>> 6c451387
 
     ANGLE_FEATURE_CONDITION(&mFeatures, supportsImage2dViewOf3d,
                             mImage2dViewOf3dFeatures.image2DViewOf3D == VK_TRUE);
@@ -5521,17 +5506,10 @@
     // that can cause OOM and timeouts.
     ANGLE_FEATURE_CONDITION(&mFeatures, allocateNonZeroMemory, false);
 
-<<<<<<< HEAD
     // ARM proprietary driver does buffer copy on geometry pipeline, which may create a GPU pipeline
     // bubble that prevents vertex shader to overlap with fragment shader on job manager based
     // architecture. For now we always choose CPU to do copy on ARM job manager based GPU.
     ANGLE_FEATURE_CONDITION(&mFeatures, preferCPUForBufferSubData, isARMProprietary);
-=======
-    // ARM does buffer copy on geometry pipeline, which may create a GPU pipeline bubble that
-    // prevents vertex shader to overlap with fragment shader on job manager based architecture. For
-    // now we always choose CPU to do copy on ARM job manager based GPU.
-    ANGLE_FEATURE_CONDITION(&mFeatures, preferCPUForBufferSubData, isARM || isMaleoon);
->>>>>>> 6c451387
 
     // On android, we usually are GPU limited, we try to use CPU to do data copy when other
     // conditions are the same. Set to zero will use GPU to do copy. This is subject to further
@@ -5586,13 +5564,8 @@
     // main thread gets blocked by command pool lock. FOr now dont call reset in garbage clean up
     // thread on ARM proprietary driver.
     ANGLE_FEATURE_CONDITION(&mFeatures, asyncCommandBufferReset,
-<<<<<<< HEAD
                             mFeatures.asyncGarbageCleanup.enabled && !isARMProprietary);
 
-=======
-                            mFeatures.asyncGarbageCleanup.enabled && !isARM && !isMaleoon);
-    
->>>>>>> 6c451387
     ANGLE_FEATURE_CONDITION(&mFeatures, supportsYUVSamplerConversion,
                             mSamplerYcbcrConversionFeatures.samplerYcbcrConversion != VK_FALSE);
 
@@ -5664,11 +5637,7 @@
     //   (although they support MSRTSS and emulation is unnecessary)
     //
     ANGLE_FEATURE_CONDITION(&mFeatures, allowMultisampledRenderToTextureEmulation,
-<<<<<<< HEAD
                             (isTileBasedRenderer && !isARMProprietary) || isSamsung);
-=======
-                            (isTileBasedRenderer && !isARM && !isMaleoon) || isSamsung);
->>>>>>> 6c451387
     ANGLE_FEATURE_CONDITION(&mFeatures, enableMultisampledRenderToTexture,
                             mFeatures.supportsMultisampledRenderToSingleSampled.enabled ||
                                 (mFeatures.supportsDepthStencilResolve.enabled &&
@@ -5686,12 +5655,8 @@
                             mFeatures.supportsPipelineStatisticsQuery.enabled && isSamsung);
 
     // Android mistakenly destroys the old swapchain when creating a new one.
-<<<<<<< HEAD
     ANGLE_FEATURE_CONDITION(&mFeatures, waitIdleBeforeSwapchainRecreation,
                             IsAndroid() && isARMProprietary);
-=======
-    ANGLE_FEATURE_CONDITION(&mFeatures, waitIdleBeforeSwapchainRecreation, IsAndroid() && (isARM || isMaleoon));
->>>>>>> 6c451387
 
     ANGLE_FEATURE_CONDITION(&mFeatures, destroyOldSwapchainInSharedPresentMode, IsAndroid());
 
@@ -5799,13 +5764,8 @@
     ANGLE_FEATURE_CONDITION(&mFeatures, enableAdditionalBlendFactorsForDithering, isSamsung);
 
     ANGLE_FEATURE_CONDITION(&mFeatures, adjustClearColorPrecision,
-<<<<<<< HEAD
                             IsAndroid() && mFeatures.supportsLegacyDithering.enabled &&
                                 isARMProprietary && driverVersion < angle::VersionTriple(50, 0, 0));
-=======
-                            IsAndroid() && mFeatures.supportsLegacyDithering.enabled && (isARM || isMaleoon) &&
-                                driverVersion < angle::VersionTriple(50, 0, 0));
->>>>>>> 6c451387
 
     // ANGLE always exposes framebuffer fetch because too many apps assume it's there.  See comments
     // on |mIsColorFramebufferFetchCoherent| for details.  Non-coherent framebuffer fetch is always
@@ -5889,7 +5849,6 @@
     //                    good since at least version 525.  http://anglebug.com/343249127
     // - Qualcomm drivers - Crashes when creating pipelines in the presence of OpCopyLogical with
     //                      some types.  http://anglebug.com/343218484
-<<<<<<< HEAD
     // - ARM proprietary drivers - Fail tests when OpSelect uses a scalar to select between vectors.
     //                             Known good since at least version 47.
     //                             http://anglebug.com/343218491
@@ -5899,15 +5858,6 @@
             !(isNvidia && driverVersion < angle::VersionTriple(525, 0, 0)) &&
             !isQualcommProprietary &&
             !(isARMProprietary && driverVersion < angle::VersionTriple(47, 0, 0)));
-=======
-    // - ARM drivers - Fail tests when OpSelect uses a scalar to select between vectors.  Known good
-    //                 since at least version 47.  http://anglebug.com/343218491
-    ANGLE_FEATURE_CONDITION(&mFeatures, supportsSPIRV14,
-                            ExtensionFound(VK_KHR_SPIRV_1_4_EXTENSION_NAME, deviceExtensionNames) &&
-                                !(isNvidia && driverVersion < angle::VersionTriple(525, 0, 0)) &&
-                                !isQualcommProprietary &&
-                                !((isARM || isMaleoon) && driverVersion < angle::VersionTriple(47, 0, 0)));
->>>>>>> 6c451387
 
     // Rounding features from VK_KHR_float_controls extension
     ANGLE_FEATURE_CONDITION(&mFeatures, supportsDenormFtzFp16,
@@ -5964,15 +5914,9 @@
     // Regressions have been detected using r46 on older architectures though
     // http://issuetracker.google.com/336411904
     const bool isExtendedDynamicStateBuggy =
-<<<<<<< HEAD
         isARMProprietary &&
         (driverVersion < angle::VersionTriple(44, 1, 0) ||
          (isMaliJobManagerBasedGPU && driverVersion >= angle::VersionTriple(46, 0, 0)));
-=======
-        ((isARM || isMaleoon) && driverVersion < angle::VersionTriple(44, 1, 0)) ||
-        (isMaliJobManagerBasedGPU && driverVersion >= angle::VersionTriple(46, 0, 0)) ||
-        (isMaleoonJobManagerBasedGPU && driverVersion >= angle::VersionTriple(46, 0, 0));
->>>>>>> 6c451387
 
     // Vertex input binding stride is buggy for Windows/Intel drivers before 100.9684.
     const bool isVertexInputBindingStrideBuggy =
@@ -5991,11 +5935,7 @@
         &mFeatures, supportsVertexInputDynamicState,
         mVertexInputDynamicStateFeatures.vertexInputDynamicState == VK_TRUE &&
             !(IsWindows() && isIntel) &&
-<<<<<<< HEAD
             !(isARMProprietary && driverVersion < angle::VersionTriple(48, 0, 0)) &&
-=======
-            !((isARM || isMaleoon) && driverVersion < angle::VersionTriple(48, 0, 0)) &&
->>>>>>> 6c451387
             !(isQualcommProprietary && driverVersion < angle::VersionTriple(512, 777, 0)));
 
     ANGLE_FEATURE_CONDITION(&mFeatures, supportsExtendedDynamicState,
@@ -6005,7 +5945,6 @@
     // VK_EXT_vertex_input_dynamic_state enables dynamic state for the full vertex input state. As
     // such, when available use supportsVertexInputDynamicState instead of
     // useVertexInputBindingStrideDynamicState.
-<<<<<<< HEAD
     ANGLE_FEATURE_CONDITION(
         &mFeatures, useVertexInputBindingStrideDynamicState,
         mFeatures.supportsExtendedDynamicState.enabled && !isVertexInputBindingStrideBuggy);
@@ -6016,18 +5955,6 @@
         &mFeatures, useCullModeDynamicState,
         mFeatures.supportsExtendedDynamicState.enabled && !isExtendedDynamicStateBuggy &&
             !(isARMProprietary && driverVersion < angle::VersionTriple(52, 0, 0)));
-=======
-    ANGLE_FEATURE_CONDITION(&mFeatures, useVertexInputBindingStrideDynamicState,
-                            mFeatures.supportsExtendedDynamicState.enabled &&
-                                !mFeatures.supportsVertexInputDynamicState.enabled &&
-                                !isExtendedDynamicStateBuggy && !isVertexInputBindingStrideBuggy);
-    // On ARM drivers prior to r52, |vkCmdSetCullMode| incorrectly culls non-triangle topologies,
-    // according to the errata: https://developer.arm.com/documentation/SDEN-3735689/0100/?lang=en
-    ANGLE_FEATURE_CONDITION(&mFeatures, useCullModeDynamicState,
-                            mFeatures.supportsExtendedDynamicState.enabled &&
-                                !isExtendedDynamicStateBuggy &&
-                                !((isARM || isMaleoon) && driverVersion < angle::VersionTriple(52, 0, 0)));
->>>>>>> 6c451387
     ANGLE_FEATURE_CONDITION(&mFeatures, useDepthCompareOpDynamicState,
                             mFeatures.supportsExtendedDynamicState.enabled);
     ANGLE_FEATURE_CONDITION(&mFeatures, useDepthTestEnableDynamicState,
@@ -6089,12 +6016,7 @@
     ANGLE_FEATURE_CONDITION(&mFeatures, supportsImagelessFramebuffer,
                             mImagelessFramebufferFeatures.imagelessFramebuffer == VK_TRUE &&
                                 !isSamsungDriverWithImagelessFramebufferBug &&
-<<<<<<< HEAD
                                 !isARMProprietaryWithImagelessFramebufferBug &&
-=======
-                                !isArmDriverWithImagelessFramebufferBug &&
-                                !isMaleoonDriverWithImagelessFramebufferBug &&
->>>>>>> 6c451387
                                 !isQualcommWithImagelessFramebufferBug && !isPowerVR);
 
     if (ExtensionFound(VK_KHR_FRAGMENT_SHADING_RATE_EXTENSION_NAME, deviceExtensionNames))
@@ -6150,11 +6072,7 @@
     ANGLE_FEATURE_CONDITION(&mFeatures, supportsGraphicsPipelineLibrary,
                             mGraphicsPipelineLibraryFeatures.graphicsPipelineLibrary == VK_TRUE &&
                                 (!isNvidia || driverVersion >= angle::VersionTriple(531, 0, 0)) &&
-<<<<<<< HEAD
                                 !isRADV && !isARMProprietary);
-=======
-                                !isRADV && !isARM && !isMaleoon);
->>>>>>> 6c451387
 
     // When VK_EXT_graphics_pipeline_library is not used:
     //
@@ -6179,11 +6097,7 @@
     //
     // When VK_EXT_graphics_pipeline_library is used, warm up is always enabled as the chances of
     // blobs being reused is very high.
-<<<<<<< HEAD
     const bool libraryBlobsAreReusedByMonolithicPipelines = !isARMProprietary && !isPowerVR;
-=======
-    const bool libraryBlobsAreReusedByMonolithicPipelines = !isARM && !isPowerVR && !isMaleoon;
->>>>>>> 6c451387
     ANGLE_FEATURE_CONDITION(
         &mFeatures, warmUpPipelineCacheAtLink,
         mFeatures.supportsGraphicsPipelineLibrary.enabled ||
@@ -6291,22 +6205,14 @@
     // presence of discard or alpha to coverage, if the static state provided when creating the
     // pipeline has a value of 0. Fixed in r43p0 release.
     ANGLE_FEATURE_CONDITION(&mFeatures, useNonZeroStencilWriteMaskStaticState,
-<<<<<<< HEAD
                             isARMProprietary && driverVersion < angle::VersionTriple(43, 0, 0));
-=======
-                            (isARM || isMaleoon) && driverVersion < angle::VersionTriple(43, 0, 0));
->>>>>>> 6c451387
 
     // On some vendors per-sample shading is not enabled despite the presence of a Sample
     // decoration. Guard against this by parsing shader for "sample" decoration and explicitly
     // enabling per-sample shading pipeline state.
     ANGLE_FEATURE_CONDITION(&mFeatures, explicitlyEnablePerSampleShading, !isQualcommProprietary);
 
-<<<<<<< HEAD
     ANGLE_FEATURE_CONDITION(&mFeatures, explicitlyCastMediumpFloatTo16Bit, isARMProprietary);
-=======
-    ANGLE_FEATURE_CONDITION(&mFeatures, explicitlyCastMediumpFloatTo16Bit, isARM || isMaleoon);
->>>>>>> 6c451387
 
     // Force to create swapchain with continuous refresh on shared present. Disabled by default.
     // Only enable it on integrations without EGL_FRONT_BUFFER_AUTO_REFRESH_ANDROID passthrough.
@@ -6382,23 +6288,14 @@
     // Workaround for nvidia earlier version driver which appears having a bug that On older nvidia
     // driver, vkGetQueryPoolResult() with VK_QUERY_RESULT_WAIT_BIT may result in incorrect result.
     // In that case we force into CPU wait for submission to complete. http://anglebug.com/42265186
-<<<<<<< HEAD
     ANGLE_FEATURE_CONDITION(
         &mFeatures, forceWaitForSubmissionToCompleteForQueryResult,
         isARMProprietary || (isNvidia && driverVersion < angle::VersionTriple(470, 0, 0)));
-=======
-    ANGLE_FEATURE_CONDITION(&mFeatures, forceWaitForSubmissionToCompleteForQueryResult,
-                            isARM || (isNvidia && driverVersion < angle::VersionTriple(470, 0, 0)) || isMaleoon);
->>>>>>> 6c451387
 
     // Some ARM proprietary drivers may not free memory in "vkFreeCommandBuffers()" without
     // VK_COMMAND_POOL_CREATE_RESET_COMMAND_BUFFER_BIT flag.
-<<<<<<< HEAD
     ANGLE_FEATURE_CONDITION(&mFeatures, useResetCommandBufferBitForSecondaryPools,
                             isARMProprietary);
-=======
-    ANGLE_FEATURE_CONDITION(&mFeatures, useResetCommandBufferBitForSecondaryPools, isARM || isMaleoon);
->>>>>>> 6c451387
 
     // Intel, Mali and AMD mesa drivers need depthBiasConstantFactor to be doubled to align with GL.
     ANGLE_FEATURE_CONDITION(&mFeatures, doubleDepthBiasConstantFactor,
@@ -6460,11 +6357,7 @@
                             isTileBasedRenderer || isSoftwareRenderer);
     // vkCmdResetEvent adds extra GPU overhead and ARM prefers CPU overhead of creating/destroying
     // VkEvent instead of GPU overhead associated with vkCmdResetEvent.
-<<<<<<< HEAD
     ANGLE_FEATURE_CONDITION(&mFeatures, recycleVkEvent, false);
-=======
-    ANGLE_FEATURE_CONDITION(&mFeatures, recycleVkEvent, !isARM || !isMaleoon);
->>>>>>> 6c451387
 
     // Disable for Samsung, details here -> http://anglebug.com/386749841#comment21
     ANGLE_FEATURE_CONDITION(&mFeatures, supportsDynamicRendering,
