--- conflicted
+++ resolved
@@ -6,14 +6,12 @@
 
 // validationEGL.cpp: Validation functions for generic EGL entry point parameters
 
-<<<<<<< HEAD
 #ifdef UNSAFE_BUFFERS_BUILD
 #    pragma allow_unsafe_buffers
 #endif
-=======
+
 #include <cstdlib>
 #include <iostream>
->>>>>>> 88dca537
 
 #include "libANGLE/validationEGL_autogen.h"
 
