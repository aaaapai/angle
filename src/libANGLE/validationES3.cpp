--- conflicted
+++ resolved
@@ -6,13 +6,11 @@
 
 // validationES3.cpp: Validation functions for OpenGL ES 3.0 entry point parameters
 
-<<<<<<< HEAD
 #ifdef UNSAFE_BUFFERS_BUILD
 #    pragma allow_unsafe_buffers
 #endif
-=======
+
 #include <cstdlib>
->>>>>>> 88dca537
 
 #include "libANGLE/validationES3_autogen.h"
 
