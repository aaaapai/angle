# This file is used to manage the dependencies of the ANGLE git repo. It is
# used by gclient to determine what version of each dependency to check out, and
# where.

# Avoids the need for a custom root variable.
use_relative_paths = True

gclient_gn_args_file = 'build/config/gclient_args.gni'

git_dependencies = "SYNC"

gclient_gn_args = [
  'checkout_angle_internal',
  'checkout_angle_mesa',
  'checkout_angle_restricted_traces',
  'generate_location_tags',
]

vars = {
  'android_git': 'https://android.googlesource.com',
  'chromium_git': 'https://chromium.googlesource.com',
  'chrome_internal_git': 'https://chrome-internal.googlesource.com',
  'swiftshader_git': 'https://swiftshader.googlesource.com',
  'dawn_git': 'https://dawn.googlesource.com',

  # This variable is overrided in Chromium's DEPS file.
  'build_with_chromium': False,

  # By default, download the fuchsia sdk from the public sdk directory.
  'fuchsia_sdk_cipd_prefix': 'fuchsia/sdk/core/',

  # We don't use location metadata in our test isolates.
  'generate_location_tags': False,

  # Only check out public sources by default. This can be overridden with custom_vars.
  'checkout_angle_internal': False,

  # Pull in Android native toolchain dependencies for Chrome OS too, so we can
  # build ARC++ support libraries.
  'checkout_android_native_support': 'checkout_android or checkout_chromeos',

  # Check out Mesa and libdrm in ANGLE's third_party folder.
  'checkout_angle_mesa': False,

  # Version of Chromium our Chromium-based DEPS are mirrored from.
  'chromium_revision': '659c6d688f0311eccddc2883cec74106bd058e7d',
  # We never want to checkout chromium,
  # but need a dummy DEPS entry for the autoroller
  'dummy_checkout_chromium': False,

  # Current revision of VK-GL-CTS (a.k.a dEQP).
  'vk_gl_cts_revision': '3718ed21d71382cca0877dd80d9446d2d3395cd6',

  # Current revision of googletest.
  'googletest_revision': '244cec869d12e53378fa0efb610cd4c32a454ec8',

  # Current revision of jsoncpp.
  # Note: this dep cannot be auto-rolled b/c of nesting.
  'jsoncpp_revision': '42e892d96e47b1f6e29844cc705e148ec4856448',

  # Current revision of Chrome's third_party jsoncpp directory. This repository
  # is mirrored as a separate repository, with separate git hashes that
  # don't match the external JsonCpp repository or Chrome. Mirrored patches
  # will have a different git hash associated with them.
  # To roll, first get the new hash for chromium_jsoncpp_revision from the
  # mirror of third_party/jsoncpp located here:
  # https://chromium.googlesource.com/chromium/src/third_party/jsoncpp/
  # Then get the new hash for jsoncpp_revision from the root Chrome DEPS file:
  # https://source.chromium.org/chromium/chromium/src/+/main:DEPS
  'chromium_jsoncpp_revision': 'f62d44704b4da6014aa231cfc116e7fd29617d2a',

  # Current revision of patched-yasm.
  # Note: this dep cannot be auto-rolled b/c of nesting.
  'patched_yasm_revision': '720b70524a4424b15fc57e82263568c8ba0496ad',

  # Three lines of non-changing comments so that
  # the commit queue can handle CLs rolling catapult
  # and whatever else without interference from each other.
  'catapult_revision': '3c5077921dbacc75db5768cf4fc0b1d9ca05d2e0',

  # the commit queue can handle CLs rolling Fuchsia sdk
  # and whatever else without interference from each other.
  'fuchsia_version': 'version:29.20250824.3.1',

  # Three lines of non-changing comments so that
  # the commit queue can handle CLs rolling luci-go
  # and whatever else without interference from each other.
  'luci_go': 'git_revision:129260cb7597c1601e1fea08f0d2d672ae2330a6',

  # Three lines of non-changing comments so that
  # the commit queue can handle CLs rolling android_sdk_build-tools_version
  # and whatever else without interference from each other.
  'android_sdk_build-tools_version': 'y3EsZLg4bxPmpW0oYsAHylywNyMnIwPS3kh1VbQLAFAC',
  # Three lines of non-changing comments so that
  # the commit queue can handle CLs rolling android_sdk_emulator_version
  # and whatever else without interference from each other.
  'android_sdk_emulator_version': '9lGp8nTUCRRWGMnI_96HcKfzjnxEJKUcfvfwmA3wXNkC',
  # Three lines of non-changing comments so that
  # the commit queue can handle CLs rolling android_sdk_platform-tools_version
  # and whatever else without interference from each other.
  'android_sdk_platform-tools_version': 'qTD9QdBlBf3dyHsN1lJ0RH6AhHxR42Hmg2Ih-Vj4zIEC',
  # Three lines of non-changing comments so that
  # the commit queue can handle CLs rolling android_sdk_platforms_version
  # and whatever else without interference from each other.
  'android_sdk_platforms_version': '_YHemUrK49JrE7Mctdf5DDNOHu1VKBx_PTcWnZ-cbOAC',

  # ninja CIPD package version.
  # https://chrome-infra-packages.appspot.com/p/infra/3pp/tools/ninja
  'ninja_version': 'version:3@1.12.1.chromium.4',

  # Fetch configuration files required for the 'use_remoteexec' gn arg
  'download_remoteexec_cfg': False,
  # RBE instance to use for running remote builds
  'rbe_instance': Str('projects/rbe-chrome-untrusted/instances/default_instance'),
  # RBE project to download rewrapper config files for. Only needed if
  # different from the project used in 'rbe_instance'
  'rewrapper_cfg_project': Str(''),
  # reclient CIPD package
  'reclient_package': 'infra/rbe/client/',
  # reclient CIPD package version
  'reclient_version': 're_client_version:0.179.0.28341fc7-gomaip',

  # siso CIPD package version.
  'siso_version': 'git_revision:15568691576f74b11a3c73c85a3c8dd5efb72f05',

  # 'magic' text to tell depot_tools that git submodules should be accepted but
  # but parity with DEPS file is expected.
  'SUBMODULE_MIGRATION': 'True',

  # condition to allowlist deps to be synced in Cider. Allowlisting is needed
  # because not all deps are compatible with Cider. Once we migrate everything
  # to be compatible we can get rid of this allowlisting mecahnism and remove
  # this condition. Tracking bug for removing this condition: b/349365433
  'non_git_source': 'True',

   # Make Dawn skip its standalone dependencies
  'dawn_standalone': False,
  'dawn_revision': 'd85fc050fef7e3dffbfc543be3b63f127744c245',

  # All of the restricted traces (large).
  'checkout_angle_restricted_traces': 'checkout_angle_internal',

  # Individual vars to enable/disable checkout of only specific traces.
  # === ANGLE Restricted Trace Generated Var Start ===
  'checkout_angle_restricted_trace_1945_air_force': 'checkout_angle_restricted_traces',
  'checkout_angle_restricted_trace_20_minutes_till_dawn': 'checkout_angle_restricted_traces',
  'checkout_angle_restricted_trace_2_3_4_player_mini_games': 'checkout_angle_restricted_traces',
  'checkout_angle_restricted_trace_3d_pool_ball': 'checkout_angle_restricted_traces',
  'checkout_angle_restricted_trace_ace_racer': 'checkout_angle_restricted_traces',
  'checkout_angle_restricted_trace_afk_arena': 'checkout_angle_restricted_traces',
  'checkout_angle_restricted_trace_age_of_origins_z': 'checkout_angle_restricted_traces',
  'checkout_angle_restricted_trace_agent_a': 'checkout_angle_restricted_traces',
  'checkout_angle_restricted_trace_aliexpress': 'checkout_angle_restricted_traces',
  'checkout_angle_restricted_trace_altos_odyssey': 'checkout_angle_restricted_traces',
  'checkout_angle_restricted_trace_among_us': 'checkout_angle_restricted_traces',
  'checkout_angle_restricted_trace_angry_birds_2_1500': 'checkout_angle_restricted_traces',
  'checkout_angle_restricted_trace_angry_birds_2_launch': 'checkout_angle_restricted_traces',
  'checkout_angle_restricted_trace_animal_crossing': 'checkout_angle_restricted_traces',
  'checkout_angle_restricted_trace_antistress': 'checkout_angle_restricted_traces',
  'checkout_angle_restricted_trace_antutu_refinery': 'checkout_angle_restricted_traces',
  'checkout_angle_restricted_trace_arena_of_valor': 'checkout_angle_restricted_traces',
  'checkout_angle_restricted_trace_arknights': 'checkout_angle_restricted_traces',
  'checkout_angle_restricted_trace_asphalt_8': 'checkout_angle_restricted_traces',
  'checkout_angle_restricted_trace_asphalt_9': 'checkout_angle_restricted_traces',
  'checkout_angle_restricted_trace_asphalt_9_2024': 'checkout_angle_restricted_traces',
  'checkout_angle_restricted_trace_avakin_life': 'checkout_angle_restricted_traces',
  'checkout_angle_restricted_trace_avatar_world': 'checkout_angle_restricted_traces',
  'checkout_angle_restricted_trace_aztec_ruins': 'checkout_angle_restricted_traces',
  'checkout_angle_restricted_trace_aztec_ruins_high': 'checkout_angle_restricted_traces',
  'checkout_angle_restricted_trace_badland': 'checkout_angle_restricted_traces',
  'checkout_angle_restricted_trace_balatro': 'checkout_angle_restricted_traces',
  'checkout_angle_restricted_trace_basemark_gpu': 'checkout_angle_restricted_traces',
  'checkout_angle_restricted_trace_batman_telltale': 'checkout_angle_restricted_traces',
  'checkout_angle_restricted_trace_battle_of_polytopia': 'checkout_angle_restricted_traces',
  'checkout_angle_restricted_trace_beach_buggy_racing': 'checkout_angle_restricted_traces',
  'checkout_angle_restricted_trace_billiards_city': 'checkout_angle_restricted_traces',
  'checkout_angle_restricted_trace_bingo_blitz': 'checkout_angle_restricted_traces',
  'checkout_angle_restricted_trace_black_beacon': 'checkout_angle_restricted_traces',
  'checkout_angle_restricted_trace_black_clover_m': 'checkout_angle_restricted_traces',
  'checkout_angle_restricted_trace_black_desert_mobile': 'checkout_angle_restricted_traces',
  'checkout_angle_restricted_trace_blade_and_soul_revolution': 'checkout_angle_restricted_traces',
  'checkout_angle_restricted_trace_block_blast': 'checkout_angle_restricted_traces',
  'checkout_angle_restricted_trace_blockman_go': 'checkout_angle_restricted_traces',
  'checkout_angle_restricted_trace_botworld_adventure': 'checkout_angle_restricted_traces',
  'checkout_angle_restricted_trace_brawl_stars': 'checkout_angle_restricted_traces',
  'checkout_angle_restricted_trace_brawlhalla': 'checkout_angle_restricted_traces',
  'checkout_angle_restricted_trace_bricks_breaker_quest': 'checkout_angle_restricted_traces',
  'checkout_angle_restricted_trace_bridge_constructor_portal': 'checkout_angle_restricted_traces',
  'checkout_angle_restricted_trace_brotato': 'checkout_angle_restricted_traces',
  'checkout_angle_restricted_trace_bubble_shooter': 'checkout_angle_restricted_traces',
  'checkout_angle_restricted_trace_bubble_shooter_and_friends': 'checkout_angle_restricted_traces',
  'checkout_angle_restricted_trace_bullet_echo': 'checkout_angle_restricted_traces',
  'checkout_angle_restricted_trace_bus_simulator_indonesia': 'checkout_angle_restricted_traces',
  'checkout_angle_restricted_trace_call_break_offline_card_game': 'checkout_angle_restricted_traces',
  'checkout_angle_restricted_trace_callbreak': 'checkout_angle_restricted_traces',
  'checkout_angle_restricted_trace_candy_crush_500': 'checkout_angle_restricted_traces',
  'checkout_angle_restricted_trace_candy_crush_soda_saga': 'checkout_angle_restricted_traces',
  'checkout_angle_restricted_trace_car_chase': 'checkout_angle_restricted_traces',
  'checkout_angle_restricted_trace_car_parking_multiplayer': 'checkout_angle_restricted_traces',
  'checkout_angle_restricted_trace_car_race_3d': 'checkout_angle_restricted_traces',
  'checkout_angle_restricted_trace_castlevania_sotn': 'checkout_angle_restricted_traces',
  'checkout_angle_restricted_trace_catalyst_black': 'checkout_angle_restricted_traces',
  'checkout_angle_restricted_trace_chrono_trigger': 'checkout_angle_restricted_traces',
  'checkout_angle_restricted_trace_clash_of_clans': 'checkout_angle_restricted_traces',
  'checkout_angle_restricted_trace_clash_royale': 'checkout_angle_restricted_traces',
  'checkout_angle_restricted_trace_cod_mobile': 'checkout_angle_restricted_traces',
  'checkout_angle_restricted_trace_coin_master': 'checkout_angle_restricted_traces',
  'checkout_angle_restricted_trace_command_and_conquer_rivals': 'checkout_angle_restricted_traces',
  'checkout_angle_restricted_trace_cookie_run_kingdom': 'checkout_angle_restricted_traces',
  'checkout_angle_restricted_trace_cookie_run_oven_break': 'checkout_angle_restricted_traces',
  'checkout_angle_restricted_trace_critical_ops': 'checkout_angle_restricted_traces',
  'checkout_angle_restricted_trace_csr2_drag_racing': 'checkout_angle_restricted_traces',
  'checkout_angle_restricted_trace_cut_the_rope': 'checkout_angle_restricted_traces',
  'checkout_angle_restricted_trace_darkness_rises': 'checkout_angle_restricted_traces',
  'checkout_angle_restricted_trace_dead_by_daylight': 'checkout_angle_restricted_traces',
  'checkout_angle_restricted_trace_dead_cells': 'checkout_angle_restricted_traces',
  'checkout_angle_restricted_trace_dead_trigger_2': 'checkout_angle_restricted_traces',
  'checkout_angle_restricted_trace_diablo_immortal': 'checkout_angle_restricted_traces',
  'checkout_angle_restricted_trace_dice_dreams': 'checkout_angle_restricted_traces',
  'checkout_angle_restricted_trace_disney_mirrorverse': 'checkout_angle_restricted_traces',
  'checkout_angle_restricted_trace_disney_tsum_tsum': 'checkout_angle_restricted_traces',
  'checkout_angle_restricted_trace_dont_starve': 'checkout_angle_restricted_traces',
  'checkout_angle_restricted_trace_dota_underlords': 'checkout_angle_restricted_traces',
  'checkout_angle_restricted_trace_downwell': 'checkout_angle_restricted_traces',
  'checkout_angle_restricted_trace_dr_driving': 'checkout_angle_restricted_traces',
  'checkout_angle_restricted_trace_dragon_ball_legends': 'checkout_angle_restricted_traces',
  'checkout_angle_restricted_trace_dragon_ball_z_dokkan_battle': 'checkout_angle_restricted_traces',
  'checkout_angle_restricted_trace_dragon_mania_legends': 'checkout_angle_restricted_traces',
  'checkout_angle_restricted_trace_dragon_raja': 'checkout_angle_restricted_traces',
  'checkout_angle_restricted_trace_driver_overhead_2': 'checkout_angle_restricted_traces',
  'checkout_angle_restricted_trace_durak_online': 'checkout_angle_restricted_traces',
  'checkout_angle_restricted_trace_efootball_pes_2021': 'checkout_angle_restricted_traces',
  'checkout_angle_restricted_trace_egypt_1500': 'checkout_angle_restricted_traces',
  'checkout_angle_restricted_trace_eight_ball_pool': 'checkout_angle_restricted_traces',
  'checkout_angle_restricted_trace_empires_and_puzzles': 'checkout_angle_restricted_traces',
  'checkout_angle_restricted_trace_eve_echoes': 'checkout_angle_restricted_traces',
  'checkout_angle_restricted_trace_evony_the_kings_return': 'checkout_angle_restricted_traces',
  'checkout_angle_restricted_trace_extreme_car_driving_simulator': 'checkout_angle_restricted_traces',
  'checkout_angle_restricted_trace_fallout_shelter_online': 'checkout_angle_restricted_traces',
  'checkout_angle_restricted_trace_family_island': 'checkout_angle_restricted_traces',
  'checkout_angle_restricted_trace_farm_heroes_saga': 'checkout_angle_restricted_traces',
  'checkout_angle_restricted_trace_fate_grand_order': 'checkout_angle_restricted_traces',
  'checkout_angle_restricted_trace_fifa_mobile': 'checkout_angle_restricted_traces',
  'checkout_angle_restricted_trace_final_fantasy': 'checkout_angle_restricted_traces',
  'checkout_angle_restricted_trace_final_fantasy_brave_exvius': 'checkout_angle_restricted_traces',
  'checkout_angle_restricted_trace_fire_emblem_heroes': 'checkout_angle_restricted_traces',
  'checkout_angle_restricted_trace_fishdom': 'checkout_angle_restricted_traces',
  'checkout_angle_restricted_trace_five_nights_at_freddys': 'checkout_angle_restricted_traces',
  'checkout_angle_restricted_trace_football_league_2025': 'checkout_angle_restricted_traces',
  'checkout_angle_restricted_trace_free_fire': 'checkout_angle_restricted_traces',
  'checkout_angle_restricted_trace_free_fire_max': 'checkout_angle_restricted_traces',
  'checkout_angle_restricted_trace_frost_and_flame': 'checkout_angle_restricted_traces',
  'checkout_angle_restricted_trace_gacha_club': 'checkout_angle_restricted_traces',
  'checkout_angle_restricted_trace_gacha_life': 'checkout_angle_restricted_traces',
  'checkout_angle_restricted_trace_gangstar_vegas': 'checkout_angle_restricted_traces',
  'checkout_angle_restricted_trace_gardenscapes': 'checkout_angle_restricted_traces',
  'checkout_angle_restricted_trace_genshin_impact': 'checkout_angle_restricted_traces',
  'checkout_angle_restricted_trace_geometry_dash': 'checkout_angle_restricted_traces',
  'checkout_angle_restricted_trace_goddess_of_victory_nikke': 'checkout_angle_restricted_traces',
  'checkout_angle_restricted_trace_going_balls': 'checkout_angle_restricted_traces',
  'checkout_angle_restricted_trace_google_maps': 'checkout_angle_restricted_traces',
  'checkout_angle_restricted_trace_gossip_harbor': 'checkout_angle_restricted_traces',
  'checkout_angle_restricted_trace_grand_mountain_adventure': 'checkout_angle_restricted_traces',
  'checkout_angle_restricted_trace_grimvalor': 'checkout_angle_restricted_traces',
  'checkout_angle_restricted_trace_gwent_witcher_card_game': 'checkout_angle_restricted_traces',
  'checkout_angle_restricted_trace_happy_color': 'checkout_angle_restricted_traces',
  'checkout_angle_restricted_trace_harry_potter_hogwarts_mystery': 'checkout_angle_restricted_traces',
  'checkout_angle_restricted_trace_hay_day': 'checkout_angle_restricted_traces',
  'checkout_angle_restricted_trace_hearthstone': 'checkout_angle_restricted_traces',
  'checkout_angle_restricted_trace_higgs_domino_island': 'checkout_angle_restricted_traces',
  'checkout_angle_restricted_trace_hill_climb_racing': 'checkout_angle_restricted_traces',
  'checkout_angle_restricted_trace_homescapes': 'checkout_angle_restricted_traces',
  'checkout_angle_restricted_trace_honkai_impact_3rd': 'checkout_angle_restricted_traces',
  'checkout_angle_restricted_trace_honkai_star_rail': 'checkout_angle_restricted_traces',
  'checkout_angle_restricted_trace_hungry_shark_evolution': 'checkout_angle_restricted_traces',
  'checkout_angle_restricted_trace_hunter_assassin': 'checkout_angle_restricted_traces',
  'checkout_angle_restricted_trace_idle_heroes': 'checkout_angle_restricted_traces',
  'checkout_angle_restricted_trace_indian_bikes_driving_3d': 'checkout_angle_restricted_traces',
  'checkout_angle_restricted_trace_infinity_ops': 'checkout_angle_restricted_traces',
  'checkout_angle_restricted_trace_injustice_2': 'checkout_angle_restricted_traces',
  'checkout_angle_restricted_trace_into_the_dead_2': 'checkout_angle_restricted_traces',
  'checkout_angle_restricted_trace_jackpot_world': 'checkout_angle_restricted_traces',
  'checkout_angle_restricted_trace_jetpack_joyride': 'checkout_angle_restricted_traces',
  'checkout_angle_restricted_trace_junes_journey': 'checkout_angle_restricted_traces',
  'checkout_angle_restricted_trace_kartrider_rush': 'checkout_angle_restricted_traces',
  'checkout_angle_restricted_trace_kentucky_route_zero': 'checkout_angle_restricted_traces',
  'checkout_angle_restricted_trace_kingshot': 'checkout_angle_restricted_traces',
  'checkout_angle_restricted_trace_klondike_adventures': 'checkout_angle_restricted_traces',
  'checkout_angle_restricted_trace_last_shelter_survival': 'checkout_angle_restricted_traces',
  'checkout_angle_restricted_trace_last_war_survival_game': 'checkout_angle_restricted_traces',
  'checkout_angle_restricted_trace_last_z_survival_shooter': 'checkout_angle_restricted_traces',
  'checkout_angle_restricted_trace_league_of_legends_wild_rift': 'checkout_angle_restricted_traces',
  'checkout_angle_restricted_trace_lego_legacy': 'checkout_angle_restricted_traces',
  'checkout_angle_restricted_trace_life_is_strange': 'checkout_angle_restricted_traces',
  'checkout_angle_restricted_trace_lilys_garden': 'checkout_angle_restricted_traces',
  'checkout_angle_restricted_trace_limbo': 'checkout_angle_restricted_traces',
  'checkout_angle_restricted_trace_lineage_m': 'checkout_angle_restricted_traces',
  'checkout_angle_restricted_trace_loop_hero': 'checkout_angle_restricted_traces',
  'checkout_angle_restricted_trace_lords_mobile': 'checkout_angle_restricted_traces',
  'checkout_angle_restricted_trace_lotsa_slots': 'checkout_angle_restricted_traces',
  'checkout_angle_restricted_trace_ludo_king': 'checkout_angle_restricted_traces',
  'checkout_angle_restricted_trace_lumino_city': 'checkout_angle_restricted_traces',
  'checkout_angle_restricted_trace_magic_rush_heroes': 'checkout_angle_restricted_traces',
  'checkout_angle_restricted_trace_magic_tiles_3': 'checkout_angle_restricted_traces',
  'checkout_angle_restricted_trace_manhattan_10': 'checkout_angle_restricted_traces',
  'checkout_angle_restricted_trace_manhattan_31': 'checkout_angle_restricted_traces',
  'checkout_angle_restricted_trace_mario_kart_tour': 'checkout_angle_restricted_traces',
  'checkout_angle_restricted_trace_marvel_contest_of_champions': 'checkout_angle_restricted_traces',
  'checkout_angle_restricted_trace_marvel_snap': 'checkout_angle_restricted_traces',
  'checkout_angle_restricted_trace_marvel_strike_force': 'checkout_angle_restricted_traces',
  'checkout_angle_restricted_trace_merge_dragons': 'checkout_angle_restricted_traces',
  'checkout_angle_restricted_trace_messenger_lite': 'checkout_angle_restricted_traces',
  'checkout_angle_restricted_trace_minecraft': 'checkout_angle_restricted_traces',
  'checkout_angle_restricted_trace_minecraft_bedrock': 'checkout_angle_restricted_traces',
  'checkout_angle_restricted_trace_minetest': 'checkout_angle_restricted_traces',
  'checkout_angle_restricted_trace_mini_block_craft': 'checkout_angle_restricted_traces',
  'checkout_angle_restricted_trace_mini_world': 'checkout_angle_restricted_traces',
  'checkout_angle_restricted_trace_mobile_legends': 'checkout_angle_restricted_traces',
  'checkout_angle_restricted_trace_modern_combat_5': 'checkout_angle_restricted_traces',
  'checkout_angle_restricted_trace_monopoly_go': 'checkout_angle_restricted_traces',
  'checkout_angle_restricted_trace_monster_hunter_stories': 'checkout_angle_restricted_traces',
  'checkout_angle_restricted_trace_monster_strike': 'checkout_angle_restricted_traces',
  'checkout_angle_restricted_trace_monument_valley': 'checkout_angle_restricted_traces',
  'checkout_angle_restricted_trace_mortal_kombat': 'checkout_angle_restricted_traces',
  'checkout_angle_restricted_trace_mu_origin_3': 'checkout_angle_restricted_traces',
  'checkout_angle_restricted_trace_my_friend_pedro': 'checkout_angle_restricted_traces',
  'checkout_angle_restricted_trace_my_talking_angela_2': 'checkout_angle_restricted_traces',
  'checkout_angle_restricted_trace_my_talking_tom2': 'checkout_angle_restricted_traces',
  'checkout_angle_restricted_trace_my_talking_tom_friends': 'checkout_angle_restricted_traces',
  'checkout_angle_restricted_trace_nba2k20_800': 'checkout_angle_restricted_traces',
  'checkout_angle_restricted_trace_need_for_speed_no_limits': 'checkout_angle_restricted_traces',
  'checkout_angle_restricted_trace_new_legend_of_the_condor_heroes': 'checkout_angle_restricted_traces',
  'checkout_angle_restricted_trace_ni_no_kuni': 'checkout_angle_restricted_traces',
  'checkout_angle_restricted_trace_nier_reincarnation': 'checkout_angle_restricted_traces',
  'checkout_angle_restricted_trace_octopath_traveler': 'checkout_angle_restricted_traces',
  'checkout_angle_restricted_trace_off_the_road': 'checkout_angle_restricted_traces',
  'checkout_angle_restricted_trace_offline_games': 'checkout_angle_restricted_traces',
  'checkout_angle_restricted_trace_one_piece_treasure_cruise': 'checkout_angle_restricted_traces',
  'checkout_angle_restricted_trace_one_punch_man': 'checkout_angle_restricted_traces',
  'checkout_angle_restricted_trace_onmyoji': 'checkout_angle_restricted_traces',
  'checkout_angle_restricted_trace_oxenfree': 'checkout_angle_restricted_traces',
  'checkout_angle_restricted_trace_passmark_complex': 'checkout_angle_restricted_traces',
  'checkout_angle_restricted_trace_passmark_simple': 'checkout_angle_restricted_traces',
  'checkout_angle_restricted_trace_passmark_unity': 'checkout_angle_restricted_traces',
  'checkout_angle_restricted_trace_piano_fire': 'checkout_angle_restricted_traces',
  'checkout_angle_restricted_trace_piano_kids': 'checkout_angle_restricted_traces',
  'checkout_angle_restricted_trace_plague_inc': 'checkout_angle_restricted_traces',
  'checkout_angle_restricted_trace_plants_vs_zombies_2': 'checkout_angle_restricted_traces',
  'checkout_angle_restricted_trace_plants_vs_zombies_heroes': 'checkout_angle_restricted_traces',
  'checkout_angle_restricted_trace_pokemon_go': 'checkout_angle_restricted_traces',
  'checkout_angle_restricted_trace_pokemon_masters_ex': 'checkout_angle_restricted_traces',
  'checkout_angle_restricted_trace_pokemon_unite': 'checkout_angle_restricted_traces',
  'checkout_angle_restricted_trace_poppy_playtime': 'checkout_angle_restricted_traces',
  'checkout_angle_restricted_trace_portal_knights': 'checkout_angle_restricted_traces',
  'checkout_angle_restricted_trace_professional_baseball_spirits': 'checkout_angle_restricted_traces',
  'checkout_angle_restricted_trace_pubg_mobile_battle_royale': 'checkout_angle_restricted_traces',
  'checkout_angle_restricted_trace_pubg_mobile_launch': 'checkout_angle_restricted_traces',
  'checkout_angle_restricted_trace_pubg_mobile_lite': 'checkout_angle_restricted_traces',
  'checkout_angle_restricted_trace_pubg_mobile_skydive': 'checkout_angle_restricted_traces',
  'checkout_angle_restricted_trace_puzzles_and_survival': 'checkout_angle_restricted_traces',
  'checkout_angle_restricted_trace_ragnarok_m_eternal_love': 'checkout_angle_restricted_traces',
  'checkout_angle_restricted_trace_raid_shadow_legends': 'checkout_angle_restricted_traces',
  'checkout_angle_restricted_trace_real_commando_secret_mission': 'checkout_angle_restricted_traces',
  'checkout_angle_restricted_trace_real_cricket_20': 'checkout_angle_restricted_traces',
  'checkout_angle_restricted_trace_real_gangster_crime': 'checkout_angle_restricted_traces',
  'checkout_angle_restricted_trace_real_racing3': 'checkout_angle_restricted_traces',
  'checkout_angle_restricted_trace_respawnables': 'checkout_angle_restricted_traces',
  'checkout_angle_restricted_trace_retro_bowl': 'checkout_angle_restricted_traces',
  'checkout_angle_restricted_trace_return_to_monkey_island': 'checkout_angle_restricted_traces',
  'checkout_angle_restricted_trace_riptide_gp2': 'checkout_angle_restricted_traces',
  'checkout_angle_restricted_trace_rise_of_empires': 'checkout_angle_restricted_traces',
  'checkout_angle_restricted_trace_rise_of_kingdoms': 'checkout_angle_restricted_traces',
  'checkout_angle_restricted_trace_romancing_saga': 'checkout_angle_restricted_traces',
  'checkout_angle_restricted_trace_rope_hero_vice_town': 'checkout_angle_restricted_traces',
  'checkout_angle_restricted_trace_royal_kingdom': 'checkout_angle_restricted_traces',
  'checkout_angle_restricted_trace_royal_match': 'checkout_angle_restricted_traces',
  'checkout_angle_restricted_trace_rush_royale': 'checkout_angle_restricted_traces',
  'checkout_angle_restricted_trace_saint_seiya_awakening': 'checkout_angle_restricted_traces',
  'checkout_angle_restricted_trace_sakura_school_simulator': 'checkout_angle_restricted_traces',
  'checkout_angle_restricted_trace_scary_teacher_3d': 'checkout_angle_restricted_traces',
  'checkout_angle_restricted_trace_school_party_craft': 'checkout_angle_restricted_traces',
  'checkout_angle_restricted_trace_scrabble_go': 'checkout_angle_restricted_traces',
  'checkout_angle_restricted_trace_seaside_escape': 'checkout_angle_restricted_traces',
  'checkout_angle_restricted_trace_shadow_fight_2': 'checkout_angle_restricted_traces',
  'checkout_angle_restricted_trace_shadow_fight_3': 'checkout_angle_restricted_traces',
  'checkout_angle_restricted_trace_shadowgun_legends': 'checkout_angle_restricted_traces',
  'checkout_angle_restricted_trace_shovel_knight_pocket_dungeon': 'checkout_angle_restricted_traces',
  'checkout_angle_restricted_trace_simcity_buildit': 'checkout_angle_restricted_traces',
  'checkout_angle_restricted_trace_sky_force_reloaded': 'checkout_angle_restricted_traces',
  'checkout_angle_restricted_trace_slam_dunk_from_tv_animation': 'checkout_angle_restricted_traces',
  'checkout_angle_restricted_trace_slay_the_spire': 'checkout_angle_restricted_traces',
  'checkout_angle_restricted_trace_slingshot_test1': 'checkout_angle_restricted_traces',
  'checkout_angle_restricted_trace_slingshot_test2': 'checkout_angle_restricted_traces',
  'checkout_angle_restricted_trace_sniper_3d': 'checkout_angle_restricted_traces',
  'checkout_angle_restricted_trace_soccer_superstar': 'checkout_angle_restricted_traces',
  'checkout_angle_restricted_trace_solar_smash': 'checkout_angle_restricted_traces',
  'checkout_angle_restricted_trace_sonic_forces': 'checkout_angle_restricted_traces',
  'checkout_angle_restricted_trace_sonic_the_hedgehog': 'checkout_angle_restricted_traces',
  'checkout_angle_restricted_trace_special_forces_group_2': 'checkout_angle_restricted_traces',
  'checkout_angle_restricted_trace_standoff_2': 'checkout_angle_restricted_traces',
  'checkout_angle_restricted_trace_star_trek_fleet_command': 'checkout_angle_restricted_traces',
  'checkout_angle_restricted_trace_star_wars_galaxy_of_heroes': 'checkout_angle_restricted_traces',
  'checkout_angle_restricted_trace_star_wars_kotor': 'checkout_angle_restricted_traces',
  'checkout_angle_restricted_trace_stardew_valley': 'checkout_angle_restricted_traces',
  'checkout_angle_restricted_trace_state_of_survival': 'checkout_angle_restricted_traces',
  'checkout_angle_restricted_trace_street_fighter_duel': 'checkout_angle_restricted_traces',
  'checkout_angle_restricted_trace_street_fighter_iv_ce': 'checkout_angle_restricted_traces',
  'checkout_angle_restricted_trace_streets_of_rage_4': 'checkout_angle_restricted_traces',
  'checkout_angle_restricted_trace_stumble_guys': 'checkout_angle_restricted_traces',
  'checkout_angle_restricted_trace_subway_princess_runner': 'checkout_angle_restricted_traces',
  'checkout_angle_restricted_trace_subway_surfers': 'checkout_angle_restricted_traces',
  'checkout_angle_restricted_trace_summoners_war': 'checkout_angle_restricted_traces',
  'checkout_angle_restricted_trace_super_mario_run': 'checkout_angle_restricted_traces',
  'checkout_angle_restricted_trace_supertuxkart': 'checkout_angle_restricted_traces',
  'checkout_angle_restricted_trace_supreme_duelist': 'checkout_angle_restricted_traces',
  'checkout_angle_restricted_trace_survivor_io': 'checkout_angle_restricted_traces',
  'checkout_angle_restricted_trace_talking_tom_hero_dash': 'checkout_angle_restricted_traces',
  'checkout_angle_restricted_trace_temple_run_2': 'checkout_angle_restricted_traces',
  'checkout_angle_restricted_trace_temple_run_300': 'checkout_angle_restricted_traces',
  'checkout_angle_restricted_trace_tesla': 'checkout_angle_restricted_traces',
  'checkout_angle_restricted_trace_teslagrad': 'checkout_angle_restricted_traces',
  'checkout_angle_restricted_trace_tessellation': 'checkout_angle_restricted_traces',
  'checkout_angle_restricted_trace_the_gardens_between': 'checkout_angle_restricted_traces',
  'checkout_angle_restricted_trace_the_sims_mobile': 'checkout_angle_restricted_traces',
  'checkout_angle_restricted_trace_the_witcher_monster_slayer': 'checkout_angle_restricted_traces',
  'checkout_angle_restricted_trace_thief_puzzle': 'checkout_angle_restricted_traces',
  'checkout_angle_restricted_trace_thimbleweed_park': 'checkout_angle_restricted_traces',
  'checkout_angle_restricted_trace_tile_club': 'checkout_angle_restricted_traces',
  'checkout_angle_restricted_trace_tmnt_shredders_revenge': 'checkout_angle_restricted_traces',
  'checkout_angle_restricted_trace_toca_life_world': 'checkout_angle_restricted_traces',
  'checkout_angle_restricted_trace_toon_blast': 'checkout_angle_restricted_traces',
  'checkout_angle_restricted_trace_top_heroes_kingdom_saga': 'checkout_angle_restricted_traces',
  'checkout_angle_restricted_trace_top_war': 'checkout_angle_restricted_traces',
  'checkout_angle_restricted_trace_total_battle': 'checkout_angle_restricted_traces',
  'checkout_angle_restricted_trace_tower_of_fantasy': 'checkout_angle_restricted_traces',
  'checkout_angle_restricted_trace_township': 'checkout_angle_restricted_traces',
  'checkout_angle_restricted_trace_traffic_rider': 'checkout_angle_restricted_traces',
  'checkout_angle_restricted_trace_trex_200': 'checkout_angle_restricted_traces',
  'checkout_angle_restricted_trace_uber': 'checkout_angle_restricted_traces',
  'checkout_angle_restricted_trace_vainglory': 'checkout_angle_restricted_traces',
  'checkout_angle_restricted_trace_vita_mahjong': 'checkout_angle_restricted_traces',
  'checkout_angle_restricted_trace_walking_dead_survivors': 'checkout_angle_restricted_traces',
  'checkout_angle_restricted_trace_war_planet_online': 'checkout_angle_restricted_traces',
  'checkout_angle_restricted_trace_warcraft_rumble': 'checkout_angle_restricted_traces',
  'checkout_angle_restricted_trace_warhammer_40000_freeblade': 'checkout_angle_restricted_traces',
  'checkout_angle_restricted_trace_wayward_souls': 'checkout_angle_restricted_traces',
  'checkout_angle_restricted_trace_whatsapp': 'checkout_angle_restricted_traces',
  'checkout_angle_restricted_trace_whiteout_survival': 'checkout_angle_restricted_traces',
  'checkout_angle_restricted_trace_woodoku': 'checkout_angle_restricted_traces',
  'checkout_angle_restricted_trace_words_crush': 'checkout_angle_restricted_traces',
  'checkout_angle_restricted_trace_words_of_wonders': 'checkout_angle_restricted_traces',
  'checkout_angle_restricted_trace_words_with_friends_2': 'checkout_angle_restricted_traces',
  'checkout_angle_restricted_trace_wordscapes': 'checkout_angle_restricted_traces',
  'checkout_angle_restricted_trace_world_cricket_championship_2': 'checkout_angle_restricted_traces',
  'checkout_angle_restricted_trace_world_of_kings': 'checkout_angle_restricted_traces',
  'checkout_angle_restricted_trace_world_of_tanks_blitz': 'checkout_angle_restricted_traces',
  'checkout_angle_restricted_trace_world_war_doh': 'checkout_angle_restricted_traces',
  'checkout_angle_restricted_trace_worms_zone_io': 'checkout_angle_restricted_traces',
  'checkout_angle_restricted_trace_wuthering_waves': 'checkout_angle_restricted_traces',
  'checkout_angle_restricted_trace_zenonia_4': 'checkout_angle_restricted_traces',
  'checkout_angle_restricted_trace_zillow': 'checkout_angle_restricted_traces',
  'checkout_angle_restricted_trace_zombie_smasher': 'checkout_angle_restricted_traces',
  # === ANGLE Restricted Trace Generated Var End ===

  'checkout_angle_perfetto': 'checkout_angle_restricted_traces',
}

deps = {

  'build': {
    'url': Var('chromium_git') + '/chromium/src/build.git@800bdadb6c11e7152551824e98cfce9ffd85d386',
    'condition': 'not build_with_chromium',
  },

  'buildtools': {
    'url': Var('chromium_git') + '/chromium/src/buildtools.git@b0b6f725c28dbe2d5d7ca6edc9b81a352965eee9',
    'condition': 'not build_with_chromium',
  },

  'third_party/clang-format/script': {
    'url': Var('chromium_git') + '/external/github.com/llvm/llvm-project/clang/tools/clang-format.git@37f6e68a107df43b7d7e044fd36a13cbae3413f2',
    'condition': 'not build_with_chromium',
  },

  'buildtools/linux64': {
    'packages': [
      {
        'package': 'gn/gn/linux-${{arch}}',
        'version': 'git_revision:5d0a4153b0bcc86c5a23310d5b648a587be3c56d',
      }
    ],
    'dep_type': 'cipd',
    'condition': 'not build_with_chromium and checkout_linux',
  },

  'buildtools/mac': {
    'packages': [
      {
        'package': 'gn/gn/mac-${{arch}}',
        'version': 'git_revision:5d0a4153b0bcc86c5a23310d5b648a587be3c56d',
      }
    ],
    'dep_type': 'cipd',
    'condition': 'not build_with_chromium and checkout_mac',
  },

  'buildtools/reclient': {
    'packages': [
      {
        'package': Var('reclient_package') + '${{platform}}',
        'version': Var('reclient_version'),
      }
    ],
    'dep_type': 'cipd',
    'condition': 'not build_with_chromium and not (host_os == "linux" and host_cpu == "arm64")',
  },

  'buildtools/win': {
    'packages': [
      {
        'package': 'gn/gn/windows-amd64',
        'version': 'git_revision:5d0a4153b0bcc86c5a23310d5b648a587be3c56d',
      }
    ],
    'dep_type': 'cipd',
    'condition': 'not build_with_chromium and checkout_win',
  },

  'testing': {
    'url': '{chromium_git}/chromium/src/testing@fc00cc434310e74cbd86f0dbdf74c3a02a9ab426',
    'condition': 'not build_with_chromium',
  },

  'third_party/abseil-cpp': {
    'url': Var('chromium_git') + '/chromium/src/third_party/abseil-cpp@5141e83267542f8869adf18b5bd6440440d6801e',
    'condition': 'not build_with_chromium',
  },

  'third_party/android_build_tools': {
    'url': Var('chromium_git') + '/chromium/src/third_party/android_build_tools@0c9a24dacc5357a5b8b87dafa74468fa8eb303d5',
    'condition': 'checkout_android and not build_with_chromium',
  },

  'third_party/android_build_tools/aapt2/cipd': {
      'packages': [
          {
              'package': 'chromium/third_party/android_build_tools/aapt2',
              'version': '2Tff49a5dYTM5YvxxqyOsTQ9k8nOqM4ayydbCuKoxIwC',
          },
      ],
      'condition': 'checkout_android and not build_with_chromium',
      'dep_type': 'cipd',
  },

  'third_party/android_build_tools/art': {
      'packages': [
          {
              'package': 'chromium/third_party/android_build_tools/art',
              'version': '87169fbc701d244c311e6aa8843591a7f1710bc0',
          },
      ],
      'condition': 'checkout_android and not build_with_chromium',
      'dep_type': 'cipd',
  },

  'third_party/android_build_tools/bundletool': {
      'packages': [
          {
               'package': 'chromium/third_party/android_build_tools/bundletool',
               'version': 'sZ24OFOduSafn8fvR3ajsGS6KP_oS_Tq0Cw3SA8XiD0C',
          },
      ],
      'condition': 'checkout_android and not build_with_chromium',
      'dep_type': 'cipd',
  },

  'third_party/android_build_tools/error_prone/cipd': {
      'packages': [
          {
               'package': 'chromium/third_party/android_build_tools/error_prone',
               'version': 'R8e42R2txro2We-fzwv-mCywXVgBpacnAx2ln84t9ZkC',
          },
      ],
      'condition': 'checkout_android and not build_with_chromium',
      'dep_type': 'cipd',
  },

  'third_party/android_build_tools/error_prone_javac/cipd': {
      'packages': [
          {
               'package': 'chromium/third_party/android_build_tools/error_prone_javac',
               'version': '7EcHxlEXEaLRWEyHIAxf0ouPjkmN1Od6jkutuo0sfBIC',
          },
      ],
      'condition': 'checkout_android and not build_with_chromium',
      'dep_type': 'cipd',
  },

  'third_party/android_build_tools/lint/cipd': {
      'packages': [
          {
               'package': 'chromium/third_party/android_build_tools/lint',
               'version': '-JcaCbcpT3Q0in-E0Q-DQ8raNBQTA0mTz6N_smsM-YwC',
          },
      ],
      'condition': 'checkout_android and not build_with_chromium',
      'dep_type': 'cipd',
  },

  'third_party/android_build_tools/manifest_merger/cipd': {
      'packages': [
          {
               'package': 'chromium/third_party/android_build_tools/manifest_merger',
               'version': 'K-0K2jznbc6LGEnKhT8NliSShwC43TBuVFZ6gRjOuxgC',
          },
      ],
      'condition': 'checkout_android and not build_with_chromium',
      'dep_type': 'cipd',
  },

  'third_party/android_build_tools/nullaway/cipd': {
      'packages': [
          {
               'package': 'chromium/third_party/android_build_tools/nullaway',
               'version': 'Zk_ffB0B6qGrr2ZDKqCxAgnPmo4-5giVRIauRffZaZYC',
          },
      ],
      'condition': 'checkout_android and not build_with_chromium',
      'dep_type': 'cipd',
  },

  'third_party/android_deps': {
    'url': Var('chromium_git') + '/chromium/src/third_party/android_deps@e7fd5cc71d0a717b4eef75a16975219c64c7f54e',
    'condition': 'checkout_android and not build_with_chromium',
  },

  'third_party/android_toolchain/ndk': {
      'packages': [
            {
                'package': 'chromium/third_party/android_toolchain/android_toolchain',
                'version': 'KXOia11cm9lVdUdPlbGLu8sCz6Y4ey_HV2s8_8qeqhgC',
            },
      ],
      'condition': 'checkout_android and not build_with_chromium',
      'dep_type': 'cipd',
  },

  'third_party/android_platform': {
    'url': Var('chromium_git') + '/chromium/src/third_party/android_platform@e97e62b0b5f26315a0cd58ff8772a2483107158e',
    'condition': 'checkout_android and not build_with_chromium',
  },

  'third_party/android_sdk': {
    'url': Var('chromium_git') + '/chromium/src/third_party/android_sdk@f1c6b36cdea6e1bd037428dfa41fe69170bf00bf',
    'condition': 'checkout_android and not build_with_chromium',
  },

  'third_party/android_sdk/public': {
      'packages': [
          {
              'package': 'chromium/third_party/android_sdk/public/build-tools/36.0.0',
              'version': Var('android_sdk_build-tools_version'),
          },
          {
              'package': 'chromium/third_party/android_sdk/public/emulator',
              'version': Var('android_sdk_emulator_version'),
          },
          {
              'package': 'chromium/third_party/android_sdk/public/platform-tools',
              'version': Var('android_sdk_platform-tools_version'),
          },
          {
              'package': 'chromium/third_party/android_sdk/public/platforms/android-36',
              'version': Var('android_sdk_platforms_version'),
          },
          {
              'package': 'chromium/third_party/android_sdk/public/cmdline-tools',
              'version': 'gekOVsZjseS1w9BXAT3FsoW__ByGDJYS9DgqesiwKYoC',
          },
      ],
      'condition': 'checkout_android_native_support and not build_with_chromium',
      'dep_type': 'cipd',
  },

  'third_party/android_system_sdk/cipd': {
      'packages': [
          {
              'package': 'chromium/third_party/android_system_sdk/public',
              'version': 'Pfb3HDUW_uRir_VVTCYkGhf6bnPPF55NUJO2WXOxIe0C',
          },
      ],
      'condition': 'checkout_android and not build_with_chromium and non_git_source',
      'dep_type': 'cipd',
  },

  'third_party/astc-encoder/src': {
    'url': Var('chromium_git') + '/external/github.com/ARM-software/astc-encoder@2319d9c4d4af53a7fc7c52985e264ce6e8a02a9b',
    'condition': 'not build_with_chromium',
  },

  'third_party/bazel': {
      'packages': [
          {
              'package': 'chromium/third_party/bazel',
              'version': 'VjMsf48QUWw8n7XtJP2AuSjIGmbQeYdWdwyxVvIRLmAC',
          },
      ],
      'condition': 'checkout_android and not build_with_chromium',
      'dep_type': 'cipd',
  },

  'third_party/catapult': {
    'url': Var('chromium_git') + '/catapult.git' + '@' + Var('catapult_revision'),
    'condition': 'not build_with_chromium',
  },

  # Cherry is a dEQP/VK-GL-CTS management GUI written in Go. We use it for viewing test results.
  'third_party/cherry': {
    'url': Var('android_git') + '/platform/external/cherry@4f8fb08d33ca5ff05a1c638f04c85bbb8d8b52cc',
    'condition': 'not build_with_chromium',
  },

  'third_party/colorama/src': {
    'url': Var('chromium_git') + '/external/colorama.git@3de9f013df4b470069d03d250224062e8cf15c49',
    'condition': 'checkout_android and not build_with_chromium',
  },

  'third_party/clspv/src': {
    'url': Var('chromium_git') + '/external/github.com/google/clspv@0e20b2895e4b58e62311f5c311bfec4599f517e0',
    'condition': 'not build_with_chromium',
  },

  'third_party/cpu_features/src': {
    'url': Var('chromium_git') + '/external/github.com/google/cpu_features.git' + '@' + '936b9ab5515dead115606559502e3864958f7f6e',
    'condition': 'checkout_android and not build_with_chromium',
  },


  'third_party/dawn': {
    'url': Var('dawn_git') + '/dawn.git' + '@' +  Var('dawn_revision'),
    'condition': 'not build_with_chromium'
  },

  'third_party/depot_tools': {
    'url': Var('chromium_git') + '/chromium/tools/depot_tools.git@6b19831e3cfb16884a36b8045383594955712892',
    'condition': 'not build_with_chromium',
  },

  # We never want to checkout chromium,
  # but need a dummy DEPS entry for the autoroller
  'third_party/dummy_chromium': {
    'url': Var('chromium_git') + '/chromium/src.git' + '@' + Var('chromium_revision'),
    'condition': 'dummy_checkout_chromium',
  },

  'third_party/EGL-Registry/src': {
    'url': Var('chromium_git') + '/external/github.com/KhronosGroup/EGL-Registry@7dea2ed79187cd13f76183c4b9100159b9e3e071',
    'condition': 'not build_with_chromium',
  },

  'third_party/flatbuffers/src': {
    'url': Var('chromium_git') + '/external/github.com/google/flatbuffers.git@8db59321d9f02cdffa30126654059c7d02f70c32',
    'condition': 'checkout_android and not build_with_chromium',
  },

  'third_party/fuchsia-sdk/sdk': {
      'packages': [
          {
              'package': Var('fuchsia_sdk_cipd_prefix') + '${{platform}}',
              'version': Var('fuchsia_version'),
          },
      ],
      'condition': 'checkout_fuchsia and not build_with_chromium',
      'dep_type': 'cipd',
  },

  # Closed-source OpenGL ES 1.1 Conformance tests.
  'third_party/gles1_conform': {
    'url': Var('chrome_internal_git') + '/angle/es-cts.git@dc9f502f709c9cd88d7f8d3974f1c77aa246958e',
    'condition': 'checkout_angle_internal',
  },

  # glmark2 is a GPL3-licensed OpenGL ES 2.0 benchmark. We use it for testing.
  'third_party/glmark2/src': {
    'url': Var('chromium_git') + '/external/github.com/glmark2/glmark2@6edcf02205fd1e8979dc3f3964257a81959b80c8',
  },

  'third_party/googletest/src': {
    'url': Var('chromium_git') + '/external/github.com/google/googletest.git' + '@' + Var('googletest_revision'),
    'condition': 'not build_with_chromium',
  },

  'third_party/ijar': {
    'url': Var('chromium_git') + '/chromium/src/third_party/ijar@94af60a05b33f9acb33477a8d969e48eb1c3029f',
    'condition': 'checkout_android and not build_with_chromium',
  },

  'third_party/kotlin_stdlib': {
      'packages': [
          {
              'package': 'chromium/third_party/kotlin_stdlib',
              'version': 'LPDM6HLFsJuO_Crq0eaKCdr056AgYZ7Jz_D8NYTxragC',
          },
      ],
      'condition': 'checkout_android and not build_with_chromium',
      'dep_type': 'cipd',
  },

  'third_party/libdrm/src': {
    'url': Var('chromium_git') + '/chromiumos/third_party/libdrm.git@ad78bb591d02162d3b90890aa4d0a238b2a37cde',
    'condition': 'checkout_angle_mesa or not build_with_chromium',
  },

  # libjpeg_turbo is used by glmark2.
  'third_party/libjpeg_turbo': {
    'url': Var('chromium_git') + '/chromium/deps/libjpeg_turbo.git@e14cbfaa85529d47f9f55b0f104a579c1061f9ad',
    'condition': 'not build_with_chromium',
  },


<<<<<<< HEAD
  'third_party/llvm/src': {
    'url': Var('chromium_git') + '/external/github.com/llvm/llvm-project@7baa7edc00c5c92e2d17bae760db2e6df97dcec6',
=======
  'third_party/libpng/src': {
    'url': Var('android_git') + '/platform/external/libpng@d2ece84bd73af1cd5fae5e7574f79b40e5de4fba',
>>>>>>> 88dca537
    'condition': 'not build_with_chromium',
  },

  'third_party/jdk': {
      'packages': [
          {
              'package': 'chromium/third_party/jdk',
              'version': 'tUJrCBvDNDE9jFvgkuOwX8tU6oCWT8CtI2_JxpGlTJIC',
          },
      ],
      'condition': 'checkout_android and not build_with_chromium',
      'dep_type': 'cipd',
  },

  'third_party/jdk/extras': {
      'packages': [
          {
              'package': 'chromium/third_party/jdk/extras',
              'version': '-7m_pvgICYN60yQI3qmTj_8iKjtnT4NXicT0G_jJPqsC',
          },
      ],
      'condition': 'checkout_android and not build_with_chromium',
      'dep_type': 'cipd',
  },

  'third_party/jinja2': {
    'url': Var('chromium_git') + '/chromium/src/third_party/jinja2@c3027d884967773057bf74b957e3fea87e5df4d7',
    'condition': 'not build_with_chromium',
  },

  'third_party/jsoncpp': {
    'url': Var('chromium_git') + '/chromium/src/third_party/jsoncpp' + '@' + Var('chromium_jsoncpp_revision'),
    'condition': 'not build_with_chromium',
   },

  'third_party/libc++/src': {
    'url': Var('chromium_git') + '/external/github.com/llvm/llvm-project/libcxx.git@3fbbed1e6ef9eefaa53408fcb4cab1165bef8c6b',
    'condition': 'not build_with_chromium',
  },

  'third_party/libc++abi/src': {
    'url': Var('chromium_git') + '/external/github.com/llvm/llvm-project/libcxxabi.git@f7f5a32b3e9582092d8a4511acec036a09ae8524',
    'condition': 'not build_with_chromium',
  },

  'third_party/llvm-libc/src': {
    'url': Var('chromium_git') + '/external/github.com/llvm/llvm-project/libc.git@be4d290e463369439f0ec6b8677a0eb6d5036939',
    'condition': 'not build_with_chromium',
  },

  'third_party/libunwind/src': {
    'url': Var('chromium_git') + '/external/github.com/llvm/llvm-project/libunwind.git@c948b3c916ac5c2369a3f9891342970d4dc252b9',
    'condition': 'not build_with_chromium',
  },

  'third_party/markupsafe': {
    'url': Var('chromium_git') + '/chromium/src/third_party/markupsafe@4256084ae14175d38a3ff7d739dca83ae49ccec6',
    'condition': 'not build_with_chromium',
  },

  # We use the upstream/main branch.
  'third_party/mesa/src': {
    'url': Var('chromium_git') + '/external/github.com/Mesa3D/mesa@0a6aa58acae2a5b27ef783c22e976ec9b0d33ddc',
    'condition': 'checkout_angle_mesa',
  },

  # We use the upstream/master branch.
  'third_party/meson': {
    'url': Var('chromium_git') + '/external/github.com/mesonbuild/meson@9fd5eb605674067ce6f8876dc27e5e116024e8a6',
    'condition': 'checkout_angle_mesa',
  },

  'third_party/nasm': {
    'url': Var('chromium_git') + '/chromium/deps/nasm.git@e2c93c34982b286b27ce8b56dd7159e0b90869a2',
    'condition': 'not build_with_chromium',
  },

  'third_party/ninja': {
    'packages': [
      {
        'package': 'infra/3pp/tools/ninja/${{platform}}',
        'version': Var('ninja_version'),
      }
    ],
    'dep_type': 'cipd',
    'condition': 'not build_with_chromium',
  },

  'third_party/OpenCL-CTS/src': {
    'url': Var('chromium_git') + '/external/github.com/KhronosGroup/OpenCL-CTS@e0a31a03fc8f816d59fd8b3051ac6a61d3fa50c6',
    'condition': 'not build_with_chromium',
  },

  'third_party/OpenCL-Docs/src': {
    'url': Var('chromium_git') + '/external/github.com/KhronosGroup/OpenCL-Docs@774114e8761920b976d538d47fad8178d05984ec',
    'condition': 'not build_with_chromium',
  },

  'third_party/OpenCL-ICD-Loader/src': {
    'url': Var('chromium_git') + '/external/github.com/KhronosGroup/OpenCL-ICD-Loader@9b5e3849b49a1448996c8b96ba086cd774d987db',
    'condition': 'not build_with_chromium',
  },

  'third_party/OpenGL-Registry/src': {
    'url': Var('chromium_git') + '/external/github.com/KhronosGroup/OpenGL-Registry@200cea4030cb49d3e40677379e6368a5f0e8c27b',
    'condition': 'not build_with_chromium',
  },

  'third_party/perfetto': {
    'url': Var('android_git') + '/platform/external/perfetto.git@5c17fc6e089cecec6bd75073875f57c99dcd2f02',
    'condition': 'not build_with_chromium and checkout_angle_perfetto',
  },

  'third_party/proguard': {
      'packages': [
          {
              'package': 'chromium/third_party/proguard',
              'version': 'Fd91BJFVlmiO6c46YMTsdy7n2f5Sk2hVVGlzPLvqZPsC',
          },
      ],
      'condition': 'checkout_android and not build_with_chromium',
      'dep_type': 'cipd',
  },

  'third_party/protobuf': {
    'url': Var('chromium_git') + '/chromium/src/third_party/protobuf@6bcedec5a3d58779d94e0fd545077a90bf946c83',
    'condition': 'not build_with_chromium',
  },

  'third_party/Python-Markdown': {
    'url': Var('chromium_git') + '/chromium/src/third_party/Python-Markdown@0f4473546172a64636f5d841410c564c0edad625',
    'condition': 'not build_with_chromium',
  },

  'third_party/r8/cipd': {
      'packages': [
          {
              'package': 'chromium/third_party/r8',
              'version': 'nvFK5h1qU6auImeboro5vB72VxCbNz29K9X4kQ94q44C',
          },
      ],
      'condition': 'checkout_android and not build_with_chromium',
      'dep_type': 'cipd',
  },

  # This duplication is intentional, so we avoid updating the r8.jar used by
  # dexing unless necessary, since each update invalidates all incremental
  # dexing and unnecessarily slows down all bots.
  'third_party/r8/d8/cipd': {
      'packages': [
          {
              'package': 'chromium/third_party/r8',
              'version': 'iGVAmwvi7lXeH5SCnaZ0PpcrSL_X8-fC6JbEKfYst-wC',
          },
      ],
      'condition': 'checkout_android and not build_with_chromium',
      'dep_type': 'cipd',
  },

  'third_party/rapidjson/src': {
    'url': Var('chromium_git') + '/external/github.com/Tencent/rapidjson@781a4e667d84aeedbeb8184b7b62425ea66ec59f',
  },

  'third_party/re2/src': {
    'url': Var('chromium_git') + '/external/github.com/google/re2.git@6569a9a3df256f4c0c3813cb8ee2f8eef6e2c1fb',
    'condition': 'not build_with_chromium',
  },

  'third_party/requests/src': {
    'url': Var('chromium_git') + '/external/github.com/kennethreitz/requests.git@c7e0fc087ceeadb8b4c84a0953a422c474093d6d',
    'condition': 'checkout_android and not build_with_chromium',
  },

  'third_party/rust': {
    'url': Var('chromium_git') + '/chromium/src/third_party/rust@f058a25008a8a6b48a35656b21f0589535134d0f',
    'condition': 'not build_with_chromium',
  },

  'third_party/siso/cipd': {
    'packages': [
      {
        'package': 'build/siso/${{platform}}',
        'version': Var('siso_version'),
      }
    ],
    'dep_type': 'cipd',
    'condition': 'not build_with_chromium',
  },

  'third_party/six': {
    'url': Var('chromium_git') + '/chromium/src/third_party/six@580980eb7d380150995b82cd18e1254ab5eff77f',
    'condition': 'checkout_android and not build_with_chromium',
  },

  'third_party/SwiftShader': {
    'url': Var('swiftshader_git') + '/SwiftShader@0390a544a9520c11837f7d2da99a7f480622f29c',
    'condition': 'not build_with_chromium',
  },
  'third_party/turbine/cipd': {
      'packages': [
          {
              'package': 'chromium/third_party/turbine',
              'version': '9ZS5YYFBth7RSqNe7VLip-qJhk00WoicV_Qb0byHna8C',
          },
      ],
      'condition': 'checkout_android and not build_with_chromium',
      'dep_type': 'cipd',
  },

  'third_party/VK-GL-CTS/src': {
    'url': Var('chromium_git') + '/external/github.com/KhronosGroup/VK-GL-CTS' + '@' + Var('vk_gl_cts_revision'),
  },

  'third_party/vulkan-deps': {
    'url': Var('chromium_git') + '/vulkan-deps@3c8902583f3ca2cbecab2bffb91171c149f9256e',
    'condition': 'not build_with_chromium',
  },

  'third_party/glslang/src': {
    'url': '{chromium_git}/external/github.com/KhronosGroup/glslang@3289b1d61b69a6c66c4b7cd2c6d3ab2a6df031e5',
    'condition': 'not build_with_chromium',
  },

  'third_party/lunarg-vulkantools/src': {
    'url': '{chromium_git}/external/github.com/LunarG/VulkanTools@a906345b8a7bccc416b006b2048e13f40d9b2327',
    'condition': 'not build_with_chromium',
  },

  'third_party/spirv-cross/src': {
    'url': '{chromium_git}/external/github.com/KhronosGroup/SPIRV-Cross@b8fcf307f1f347089e3c46eb4451d27f32ebc8d3',
    'condition': 'not build_with_chromium',
  },

  'third_party/spirv-headers/src': {
    'url': '{chromium_git}/external/github.com/KhronosGroup/SPIRV-Headers@3397e1e4fe0a9964e1837c2934b81835093494b8',
    'condition': 'not build_with_chromium',
  },

  'third_party/spirv-tools/src': {
    'url': '{chromium_git}/external/github.com/KhronosGroup/SPIRV-Tools@0c1acc220abd1a5791601d907b6bb49b640a62d2',
    'condition': 'not build_with_chromium',
  },

  'third_party/vulkan-headers/src': {
    'url': '{chromium_git}/external/github.com/KhronosGroup/Vulkan-Headers@be73614e1dafe7dc4f4867305d4d1b91fe9d1649',
    'condition': 'not build_with_chromium',
  },

  'third_party/vulkan-loader/src': {
    'url': '{chromium_git}/external/github.com/KhronosGroup/Vulkan-Loader@8b7e618308605235f61d78fa47a3785190440467',
    'condition': 'not build_with_chromium',
  },

  'third_party/vulkan-tools/src': {
    'url': '{chromium_git}/external/github.com/KhronosGroup/Vulkan-Tools@037423da2b2a84f330cb037699ef604ba0d0c94f',
    'condition': 'not build_with_chromium',
  },

  'third_party/vulkan-utility-libraries/src': {
    'url': '{chromium_git}/external/github.com/KhronosGroup/Vulkan-Utility-Libraries@4f4c0b6c61223b703f1c753a404578d7d63932ad',
    'condition': 'not build_with_chromium',
  },

  'third_party/vulkan-validation-layers/src': {
    'url': '{chromium_git}/external/github.com/KhronosGroup/Vulkan-ValidationLayers@bfe590945ebdc9c40639b6b73698bd10990f4568',
    'condition': 'not build_with_chromium',
  },

  'third_party/vulkan_memory_allocator': {
    'url': Var('chromium_git') + '/external/github.com/GPUOpen-LibrariesAndSDKs/VulkanMemoryAllocator@cb0597213b0fcb999caa9ed08c2f88dc45eb7d50',
    'condition': 'not build_with_chromium',
  },

  'third_party/wayland': {
    'url': Var('chromium_git') + '/external/anongit.freedesktop.org/git/wayland/wayland@75c1a93e2067220fa06208f20f8f096bb463ec08',
    'condition': 'not build_with_chromium and host_os == "linux"'
  },

  'third_party/zlib': {
    'url': Var('chromium_git') + '/chromium/src/third_party/zlib@caf4afa1afc92e16fef429f182444bed98a46a6c',
    'condition': 'not build_with_chromium',
  },

  'tools/android': {
    'url': Var('chromium_git') + '/chromium/src/tools/android@77d4c8dd8a136fa6ba61f403e1fb8da0e82935c5',
    'condition': 'checkout_android and not build_with_chromium',
  },

  'tools/clang': {
    'url': Var('chromium_git') + '/chromium/src/tools/clang.git@2fa0b7d4c36e74d084d87f50fff0864a6a351463',
    'condition': 'not build_with_chromium',
  },

  'tools/clang/dsymutil': {
    'packages': [
      {
        'package': 'chromium/llvm-build-tools/dsymutil',
        'version': 'M56jPzDv1620Rnm__jTMYS62Zi8rxHVq7yw0qeBFEgkC',
      }
    ],
    'condition': 'checkout_mac and not build_with_chromium',
    'dep_type': 'cipd',
  },

  'tools/luci-go': {
    'packages': [
      {
        'package': 'infra/tools/luci/cas/${{platform}}',
        'version': Var('luci_go'),
      },
      {
        'package': 'infra/tools/luci/isolate/${{platform}}',
        'version': Var('luci_go'),
      },
      {
        'package': 'infra/tools/luci/swarming/${{platform}}',
        'version': Var('luci_go'),
      },
    ],
    'condition': 'not build_with_chromium',
    'dep_type': 'cipd',
  },

  'tools/mb': {
    'url': Var('chromium_git') + '/chromium/src/tools/mb@513bc2117e7d9682d0a4814b40d5b9b216a4cb98',
    'condition': 'not build_with_chromium',
  },

  'tools/md_browser': {
    'url': Var('chromium_git') + '/chromium/src/tools/md_browser@b7cfebc8143108734248df4e855a1bff01173f77',
    'condition': 'not build_with_chromium',
  },

  'tools/memory': {
    'url': Var('chromium_git') + '/chromium/src/tools/memory@3c7b1f4daab1520239cb172059e2e16684fd3128',
    'condition': 'not build_with_chromium',
  },

  'tools/perf': {
    'url': Var('chromium_git') + '/chromium/src/tools/perf@a8cc3496225b62bc8557b11c0a45dbe95b9ed3ca',
    'condition': 'not build_with_chromium',
  },

  'tools/protoc_wrapper': {
    'url': Var('chromium_git') + '/chromium/src/tools/protoc_wrapper@3438d4183bfc7c0d6850e8b970204cc8189f0323',
    'condition': 'not build_with_chromium',
  },

  'tools/python': {
    'url': Var('chromium_git') + '/chromium/src/tools/python@64dd0e593f8e438764ced983a9f3f96061df748c',
    'condition': 'checkout_android and not build_with_chromium',
  },

  'tools/rust': {
    'url': Var('chromium_git') + '/chromium/src/tools/rust.git@f71995f8f92a8d6b0658fafce0f0dde769edabfa',
    'condition': 'not build_with_chromium',
  },

  'tools/skia_goldctl/linux': {
      'packages': [
        {
          'package': 'skia/tools/goldctl/linux-amd64',
          'version': 'Crs4pLO-tMSzA5ldZyYRfd6l8DlBceR6NUDI0K8aI4kC',
        },
      ],
      'dep_type': 'cipd',
      'condition': 'checkout_linux and not build_with_chromium',
  },

  'tools/skia_goldctl/win': {
      'packages': [
        {
          'package': 'skia/tools/goldctl/windows-amd64',
          'version': 'z5U3w9onZdvjd2_mryXXs_1V_APeMYuzeSAB4nGW26cC',
        },
      ],
      'dep_type': 'cipd',
      'condition': 'checkout_win and not build_with_chromium',
  },

  'tools/skia_goldctl/mac_amd64': {
      'packages': [
        {
          'package': 'skia/tools/goldctl/mac-amd64',
          'version': 'HN1hkS7vu_wjGf_OP2V6--4DC6awi7V-ozpJRMt7OyEC',
        },
      ],
      'dep_type': 'cipd',
      'condition': 'checkout_mac and not build_with_chromium',
  },

  'tools/skia_goldctl/mac_arm64': {
      'packages': [
        {
          'package': 'skia/tools/goldctl/mac-arm64',
          'version': 'F2BnxcR4yVPrD2Aaw9X9JNQkeTvxrhCW5CZ8sSXxLR8C',
        },
      ],
      'dep_type': 'cipd',
      'condition': 'checkout_mac and not build_with_chromium',
  },

  'tools/valgrind': {
    'url': Var('chromium_git') + '/chromium/src/tools/valgrind@da34b95fdbf2032df6cda5f3828c2ba421592644',
    'condition': 'not build_with_chromium',
  },

  'tools/win': {
    'url': Var('chromium_git') + '/chromium/src/tools/win@89d58ebe78f02706d414154f923f759a05a887b6',
    'condition': 'checkout_win and not build_with_chromium',
  },

  # === ANGLE Restricted Trace Generated Code Start ===
  'src/tests/restricted_traces/1945_air_force': {
      'packages': [
        {
            'package': 'angle/traces/1945_air_force',
            'version': 'version:1',
        },
      ],
      'dep_type': 'cipd',
      'condition': 'checkout_angle_restricted_trace_1945_air_force',
  },
  'src/tests/restricted_traces/20_minutes_till_dawn': {
      'packages': [
        {
            'package': 'angle/traces/20_minutes_till_dawn',
            'version': 'version:1',
        },
      ],
      'dep_type': 'cipd',
      'condition': 'checkout_angle_restricted_trace_20_minutes_till_dawn',
  },
  'src/tests/restricted_traces/2_3_4_player_mini_games': {
      'packages': [
        {
            'package': 'angle/traces/2_3_4_player_mini_games',
            'version': 'version:1',
        },
      ],
      'dep_type': 'cipd',
      'condition': 'checkout_angle_restricted_trace_2_3_4_player_mini_games',
  },
  'src/tests/restricted_traces/3d_pool_ball': {
      'packages': [
        {
            'package': 'angle/traces/3d_pool_ball',
            'version': 'version:1',
        },
      ],
      'dep_type': 'cipd',
      'condition': 'checkout_angle_restricted_trace_3d_pool_ball',
  },
  'src/tests/restricted_traces/ace_racer': {
      'packages': [
        {
            'package': 'angle/traces/ace_racer',
            'version': 'version:1',
        },
      ],
      'dep_type': 'cipd',
      'condition': 'checkout_angle_restricted_trace_ace_racer',
  },
  'src/tests/restricted_traces/afk_arena': {
      'packages': [
        {
            'package': 'angle/traces/afk_arena',
            'version': 'version:1',
        },
      ],
      'dep_type': 'cipd',
      'condition': 'checkout_angle_restricted_trace_afk_arena',
  },
  'src/tests/restricted_traces/age_of_origins_z': {
      'packages': [
        {
            'package': 'angle/traces/age_of_origins_z',
            'version': 'version:1',
        },
      ],
      'dep_type': 'cipd',
      'condition': 'checkout_angle_restricted_trace_age_of_origins_z',
  },
  'src/tests/restricted_traces/agent_a': {
      'packages': [
        {
            'package': 'angle/traces/agent_a',
            'version': 'version:1',
        },
      ],
      'dep_type': 'cipd',
      'condition': 'checkout_angle_restricted_trace_agent_a',
  },
  'src/tests/restricted_traces/aliexpress': {
      'packages': [
        {
            'package': 'angle/traces/aliexpress',
            'version': 'version:5',
        },
      ],
      'dep_type': 'cipd',
      'condition': 'checkout_angle_restricted_trace_aliexpress',
  },
  'src/tests/restricted_traces/altos_odyssey': {
      'packages': [
        {
            'package': 'angle/traces/altos_odyssey',
            'version': 'version:1',
        },
      ],
      'dep_type': 'cipd',
      'condition': 'checkout_angle_restricted_trace_altos_odyssey',
  },
  'src/tests/restricted_traces/among_us': {
      'packages': [
        {
            'package': 'angle/traces/among_us',
            'version': 'version:5',
        },
      ],
      'dep_type': 'cipd',
      'condition': 'checkout_angle_restricted_trace_among_us',
  },
  'src/tests/restricted_traces/angry_birds_2_1500': {
      'packages': [
        {
            'package': 'angle/traces/angry_birds_2_1500',
            'version': 'version:5',
        },
      ],
      'dep_type': 'cipd',
      'condition': 'checkout_angle_restricted_trace_angry_birds_2_1500',
  },
  'src/tests/restricted_traces/angry_birds_2_launch': {
      'packages': [
        {
            'package': 'angle/traces/angry_birds_2_launch',
            'version': 'version:7',
        },
      ],
      'dep_type': 'cipd',
      'condition': 'checkout_angle_restricted_trace_angry_birds_2_launch',
  },
  'src/tests/restricted_traces/animal_crossing': {
      'packages': [
        {
            'package': 'angle/traces/animal_crossing',
            'version': 'version:4',
        },
      ],
      'dep_type': 'cipd',
      'condition': 'checkout_angle_restricted_trace_animal_crossing',
  },
  'src/tests/restricted_traces/antistress': {
      'packages': [
        {
            'package': 'angle/traces/antistress',
            'version': 'version:1',
        },
      ],
      'dep_type': 'cipd',
      'condition': 'checkout_angle_restricted_trace_antistress',
  },
  'src/tests/restricted_traces/antutu_refinery': {
      'packages': [
        {
            'package': 'angle/traces/antutu_refinery',
            'version': 'version:1',
        },
      ],
      'dep_type': 'cipd',
      'condition': 'checkout_angle_restricted_trace_antutu_refinery',
  },
  'src/tests/restricted_traces/arena_of_valor': {
      'packages': [
        {
            'package': 'angle/traces/arena_of_valor',
            'version': 'version:5',
        },
      ],
      'dep_type': 'cipd',
      'condition': 'checkout_angle_restricted_trace_arena_of_valor',
  },
  'src/tests/restricted_traces/arknights': {
      'packages': [
        {
            'package': 'angle/traces/arknights',
            'version': 'version:1',
        },
      ],
      'dep_type': 'cipd',
      'condition': 'checkout_angle_restricted_trace_arknights',
  },
  'src/tests/restricted_traces/asphalt_8': {
      'packages': [
        {
            'package': 'angle/traces/asphalt_8',
            'version': 'version:5',
        },
      ],
      'dep_type': 'cipd',
      'condition': 'checkout_angle_restricted_trace_asphalt_8',
  },
  'src/tests/restricted_traces/asphalt_9': {
      'packages': [
        {
            'package': 'angle/traces/asphalt_9',
            'version': 'version:5',
        },
      ],
      'dep_type': 'cipd',
      'condition': 'checkout_angle_restricted_trace_asphalt_9',
  },
  'src/tests/restricted_traces/asphalt_9_2024': {
      'packages': [
        {
            'package': 'angle/traces/asphalt_9_2024',
            'version': 'version:1',
        },
      ],
      'dep_type': 'cipd',
      'condition': 'checkout_angle_restricted_trace_asphalt_9_2024',
  },
  'src/tests/restricted_traces/avakin_life': {
      'packages': [
        {
            'package': 'angle/traces/avakin_life',
            'version': 'version:5',
        },
      ],
      'dep_type': 'cipd',
      'condition': 'checkout_angle_restricted_trace_avakin_life',
  },
  'src/tests/restricted_traces/avatar_world': {
      'packages': [
        {
            'package': 'angle/traces/avatar_world',
            'version': 'version:1',
        },
      ],
      'dep_type': 'cipd',
      'condition': 'checkout_angle_restricted_trace_avatar_world',
  },
  'src/tests/restricted_traces/aztec_ruins': {
      'packages': [
        {
            'package': 'angle/traces/aztec_ruins',
            'version': 'version:5',
        },
      ],
      'dep_type': 'cipd',
      'condition': 'checkout_angle_restricted_trace_aztec_ruins',
  },
  'src/tests/restricted_traces/aztec_ruins_high': {
      'packages': [
        {
            'package': 'angle/traces/aztec_ruins_high',
            'version': 'version:1',
        },
      ],
      'dep_type': 'cipd',
      'condition': 'checkout_angle_restricted_trace_aztec_ruins_high',
  },
  'src/tests/restricted_traces/badland': {
      'packages': [
        {
            'package': 'angle/traces/badland',
            'version': 'version:5',
        },
      ],
      'dep_type': 'cipd',
      'condition': 'checkout_angle_restricted_trace_badland',
  },
  'src/tests/restricted_traces/balatro': {
      'packages': [
        {
            'package': 'angle/traces/balatro',
            'version': 'version:2',
        },
      ],
      'dep_type': 'cipd',
      'condition': 'checkout_angle_restricted_trace_balatro',
  },
  'src/tests/restricted_traces/basemark_gpu': {
      'packages': [
        {
            'package': 'angle/traces/basemark_gpu',
            'version': 'version:1',
        },
      ],
      'dep_type': 'cipd',
      'condition': 'checkout_angle_restricted_trace_basemark_gpu',
  },
  'src/tests/restricted_traces/batman_telltale': {
      'packages': [
        {
            'package': 'angle/traces/batman_telltale',
            'version': 'version:1',
        },
      ],
      'dep_type': 'cipd',
      'condition': 'checkout_angle_restricted_trace_batman_telltale',
  },
  'src/tests/restricted_traces/battle_of_polytopia': {
      'packages': [
        {
            'package': 'angle/traces/battle_of_polytopia',
            'version': 'version:1',
        },
      ],
      'dep_type': 'cipd',
      'condition': 'checkout_angle_restricted_trace_battle_of_polytopia',
  },
  'src/tests/restricted_traces/beach_buggy_racing': {
      'packages': [
        {
            'package': 'angle/traces/beach_buggy_racing',
            'version': 'version:5',
        },
      ],
      'dep_type': 'cipd',
      'condition': 'checkout_angle_restricted_trace_beach_buggy_racing',
  },
  'src/tests/restricted_traces/billiards_city': {
      'packages': [
        {
            'package': 'angle/traces/billiards_city',
            'version': 'version:1',
        },
      ],
      'dep_type': 'cipd',
      'condition': 'checkout_angle_restricted_trace_billiards_city',
  },
  'src/tests/restricted_traces/bingo_blitz': {
      'packages': [
        {
            'package': 'angle/traces/bingo_blitz',
            'version': 'version:1',
        },
      ],
      'dep_type': 'cipd',
      'condition': 'checkout_angle_restricted_trace_bingo_blitz',
  },
  'src/tests/restricted_traces/black_beacon': {
      'packages': [
        {
            'package': 'angle/traces/black_beacon',
            'version': 'version:1',
        },
      ],
      'dep_type': 'cipd',
      'condition': 'checkout_angle_restricted_trace_black_beacon',
  },
  'src/tests/restricted_traces/black_clover_m': {
      'packages': [
        {
            'package': 'angle/traces/black_clover_m',
            'version': 'version:1',
        },
      ],
      'dep_type': 'cipd',
      'condition': 'checkout_angle_restricted_trace_black_clover_m',
  },
  'src/tests/restricted_traces/black_desert_mobile': {
      'packages': [
        {
            'package': 'angle/traces/black_desert_mobile',
            'version': 'version:1',
        },
      ],
      'dep_type': 'cipd',
      'condition': 'checkout_angle_restricted_trace_black_desert_mobile',
  },
  'src/tests/restricted_traces/blade_and_soul_revolution': {
      'packages': [
        {
            'package': 'angle/traces/blade_and_soul_revolution',
            'version': 'version:2',
        },
      ],
      'dep_type': 'cipd',
      'condition': 'checkout_angle_restricted_trace_blade_and_soul_revolution',
  },
  'src/tests/restricted_traces/block_blast': {
      'packages': [
        {
            'package': 'angle/traces/block_blast',
            'version': 'version:1',
        },
      ],
      'dep_type': 'cipd',
      'condition': 'checkout_angle_restricted_trace_block_blast',
  },
  'src/tests/restricted_traces/blockman_go': {
      'packages': [
        {
            'package': 'angle/traces/blockman_go',
            'version': 'version:5',
        },
      ],
      'dep_type': 'cipd',
      'condition': 'checkout_angle_restricted_trace_blockman_go',
  },
  'src/tests/restricted_traces/botworld_adventure': {
      'packages': [
        {
            'package': 'angle/traces/botworld_adventure',
            'version': 'version:1',
        },
      ],
      'dep_type': 'cipd',
      'condition': 'checkout_angle_restricted_trace_botworld_adventure',
  },
  'src/tests/restricted_traces/brawl_stars': {
      'packages': [
        {
            'package': 'angle/traces/brawl_stars',
            'version': 'version:5',
        },
      ],
      'dep_type': 'cipd',
      'condition': 'checkout_angle_restricted_trace_brawl_stars',
  },
  'src/tests/restricted_traces/brawlhalla': {
      'packages': [
        {
            'package': 'angle/traces/brawlhalla',
            'version': 'version:1',
        },
      ],
      'dep_type': 'cipd',
      'condition': 'checkout_angle_restricted_trace_brawlhalla',
  },
  'src/tests/restricted_traces/bricks_breaker_quest': {
      'packages': [
        {
            'package': 'angle/traces/bricks_breaker_quest',
            'version': 'version:5',
        },
      ],
      'dep_type': 'cipd',
      'condition': 'checkout_angle_restricted_trace_bricks_breaker_quest',
  },
  'src/tests/restricted_traces/bridge_constructor_portal': {
      'packages': [
        {
            'package': 'angle/traces/bridge_constructor_portal',
            'version': 'version:1',
        },
      ],
      'dep_type': 'cipd',
      'condition': 'checkout_angle_restricted_trace_bridge_constructor_portal',
  },
  'src/tests/restricted_traces/brotato': {
      'packages': [
        {
            'package': 'angle/traces/brotato',
            'version': 'version:1',
        },
      ],
      'dep_type': 'cipd',
      'condition': 'checkout_angle_restricted_trace_brotato',
  },
  'src/tests/restricted_traces/bubble_shooter': {
      'packages': [
        {
            'package': 'angle/traces/bubble_shooter',
            'version': 'version:5',
        },
      ],
      'dep_type': 'cipd',
      'condition': 'checkout_angle_restricted_trace_bubble_shooter',
  },
  'src/tests/restricted_traces/bubble_shooter_and_friends': {
      'packages': [
        {
            'package': 'angle/traces/bubble_shooter_and_friends',
            'version': 'version:1',
        },
      ],
      'dep_type': 'cipd',
      'condition': 'checkout_angle_restricted_trace_bubble_shooter_and_friends',
  },
  'src/tests/restricted_traces/bullet_echo': {
      'packages': [
        {
            'package': 'angle/traces/bullet_echo',
            'version': 'version:1',
        },
      ],
      'dep_type': 'cipd',
      'condition': 'checkout_angle_restricted_trace_bullet_echo',
  },
  'src/tests/restricted_traces/bus_simulator_indonesia': {
      'packages': [
        {
            'package': 'angle/traces/bus_simulator_indonesia',
            'version': 'version:5',
        },
      ],
      'dep_type': 'cipd',
      'condition': 'checkout_angle_restricted_trace_bus_simulator_indonesia',
  },
  'src/tests/restricted_traces/call_break_offline_card_game': {
      'packages': [
        {
            'package': 'angle/traces/call_break_offline_card_game',
            'version': 'version:5',
        },
      ],
      'dep_type': 'cipd',
      'condition': 'checkout_angle_restricted_trace_call_break_offline_card_game',
  },
  'src/tests/restricted_traces/callbreak': {
      'packages': [
        {
            'package': 'angle/traces/callbreak',
            'version': 'version:1',
        },
      ],
      'dep_type': 'cipd',
      'condition': 'checkout_angle_restricted_trace_callbreak',
  },
  'src/tests/restricted_traces/candy_crush_500': {
      'packages': [
        {
            'package': 'angle/traces/candy_crush_500',
            'version': 'version:5',
        },
      ],
      'dep_type': 'cipd',
      'condition': 'checkout_angle_restricted_trace_candy_crush_500',
  },
  'src/tests/restricted_traces/candy_crush_soda_saga': {
      'packages': [
        {
            'package': 'angle/traces/candy_crush_soda_saga',
            'version': 'version:5',
        },
      ],
      'dep_type': 'cipd',
      'condition': 'checkout_angle_restricted_trace_candy_crush_soda_saga',
  },
  'src/tests/restricted_traces/car_chase': {
      'packages': [
        {
            'package': 'angle/traces/car_chase',
            'version': 'version:1',
        },
      ],
      'dep_type': 'cipd',
      'condition': 'checkout_angle_restricted_trace_car_chase',
  },
  'src/tests/restricted_traces/car_parking_multiplayer': {
      'packages': [
        {
            'package': 'angle/traces/car_parking_multiplayer',
            'version': 'version:5',
        },
      ],
      'dep_type': 'cipd',
      'condition': 'checkout_angle_restricted_trace_car_parking_multiplayer',
  },
  'src/tests/restricted_traces/car_race_3d': {
      'packages': [
        {
            'package': 'angle/traces/car_race_3d',
            'version': 'version:1',
        },
      ],
      'dep_type': 'cipd',
      'condition': 'checkout_angle_restricted_trace_car_race_3d',
  },
  'src/tests/restricted_traces/castlevania_sotn': {
      'packages': [
        {
            'package': 'angle/traces/castlevania_sotn',
            'version': 'version:1',
        },
      ],
      'dep_type': 'cipd',
      'condition': 'checkout_angle_restricted_trace_castlevania_sotn',
  },
  'src/tests/restricted_traces/catalyst_black': {
      'packages': [
        {
            'package': 'angle/traces/catalyst_black',
            'version': 'version:1',
        },
      ],
      'dep_type': 'cipd',
      'condition': 'checkout_angle_restricted_trace_catalyst_black',
  },
  'src/tests/restricted_traces/chrono_trigger': {
      'packages': [
        {
            'package': 'angle/traces/chrono_trigger',
            'version': 'version:1',
        },
      ],
      'dep_type': 'cipd',
      'condition': 'checkout_angle_restricted_trace_chrono_trigger',
  },
  'src/tests/restricted_traces/clash_of_clans': {
      'packages': [
        {
            'package': 'angle/traces/clash_of_clans',
            'version': 'version:5',
        },
      ],
      'dep_type': 'cipd',
      'condition': 'checkout_angle_restricted_trace_clash_of_clans',
  },
  'src/tests/restricted_traces/clash_royale': {
      'packages': [
        {
            'package': 'angle/traces/clash_royale',
            'version': 'version:5',
        },
      ],
      'dep_type': 'cipd',
      'condition': 'checkout_angle_restricted_trace_clash_royale',
  },
  'src/tests/restricted_traces/cod_mobile': {
      'packages': [
        {
            'package': 'angle/traces/cod_mobile',
            'version': 'version:6',
        },
      ],
      'dep_type': 'cipd',
      'condition': 'checkout_angle_restricted_trace_cod_mobile',
  },
  'src/tests/restricted_traces/coin_master': {
      'packages': [
        {
            'package': 'angle/traces/coin_master',
            'version': 'version:5',
        },
      ],
      'dep_type': 'cipd',
      'condition': 'checkout_angle_restricted_trace_coin_master',
  },
  'src/tests/restricted_traces/command_and_conquer_rivals': {
      'packages': [
        {
            'package': 'angle/traces/command_and_conquer_rivals',
            'version': 'version:5',
        },
      ],
      'dep_type': 'cipd',
      'condition': 'checkout_angle_restricted_trace_command_and_conquer_rivals',
  },
  'src/tests/restricted_traces/cookie_run_kingdom': {
      'packages': [
        {
            'package': 'angle/traces/cookie_run_kingdom',
            'version': 'version:6',
        },
      ],
      'dep_type': 'cipd',
      'condition': 'checkout_angle_restricted_trace_cookie_run_kingdom',
  },
  'src/tests/restricted_traces/cookie_run_oven_break': {
      'packages': [
        {
            'package': 'angle/traces/cookie_run_oven_break',
            'version': 'version:1',
        },
      ],
      'dep_type': 'cipd',
      'condition': 'checkout_angle_restricted_trace_cookie_run_oven_break',
  },
  'src/tests/restricted_traces/critical_ops': {
      'packages': [
        {
            'package': 'angle/traces/critical_ops',
            'version': 'version:1',
        },
      ],
      'dep_type': 'cipd',
      'condition': 'checkout_angle_restricted_trace_critical_ops',
  },
  'src/tests/restricted_traces/csr2_drag_racing': {
      'packages': [
        {
            'package': 'angle/traces/csr2_drag_racing',
            'version': 'version:1',
        },
      ],
      'dep_type': 'cipd',
      'condition': 'checkout_angle_restricted_trace_csr2_drag_racing',
  },
  'src/tests/restricted_traces/cut_the_rope': {
      'packages': [
        {
            'package': 'angle/traces/cut_the_rope',
            'version': 'version:1',
        },
      ],
      'dep_type': 'cipd',
      'condition': 'checkout_angle_restricted_trace_cut_the_rope',
  },
  'src/tests/restricted_traces/darkness_rises': {
      'packages': [
        {
            'package': 'angle/traces/darkness_rises',
            'version': 'version:1',
        },
      ],
      'dep_type': 'cipd',
      'condition': 'checkout_angle_restricted_trace_darkness_rises',
  },
  'src/tests/restricted_traces/dead_by_daylight': {
      'packages': [
        {
            'package': 'angle/traces/dead_by_daylight',
            'version': 'version:2',
        },
      ],
      'dep_type': 'cipd',
      'condition': 'checkout_angle_restricted_trace_dead_by_daylight',
  },
  'src/tests/restricted_traces/dead_cells': {
      'packages': [
        {
            'package': 'angle/traces/dead_cells',
            'version': 'version:1',
        },
      ],
      'dep_type': 'cipd',
      'condition': 'checkout_angle_restricted_trace_dead_cells',
  },
  'src/tests/restricted_traces/dead_trigger_2': {
      'packages': [
        {
            'package': 'angle/traces/dead_trigger_2',
            'version': 'version:1',
        },
      ],
      'dep_type': 'cipd',
      'condition': 'checkout_angle_restricted_trace_dead_trigger_2',
  },
  'src/tests/restricted_traces/diablo_immortal': {
      'packages': [
        {
            'package': 'angle/traces/diablo_immortal',
            'version': 'version:2',
        },
      ],
      'dep_type': 'cipd',
      'condition': 'checkout_angle_restricted_trace_diablo_immortal',
  },
  'src/tests/restricted_traces/dice_dreams': {
      'packages': [
        {
            'package': 'angle/traces/dice_dreams',
            'version': 'version:1',
        },
      ],
      'dep_type': 'cipd',
      'condition': 'checkout_angle_restricted_trace_dice_dreams',
  },
  'src/tests/restricted_traces/disney_mirrorverse': {
      'packages': [
        {
            'package': 'angle/traces/disney_mirrorverse',
            'version': 'version:1',
        },
      ],
      'dep_type': 'cipd',
      'condition': 'checkout_angle_restricted_trace_disney_mirrorverse',
  },
  'src/tests/restricted_traces/disney_tsum_tsum': {
      'packages': [
        {
            'package': 'angle/traces/disney_tsum_tsum',
            'version': 'version:5',
        },
      ],
      'dep_type': 'cipd',
      'condition': 'checkout_angle_restricted_trace_disney_tsum_tsum',
  },
  'src/tests/restricted_traces/dont_starve': {
      'packages': [
        {
            'package': 'angle/traces/dont_starve',
            'version': 'version:1',
        },
      ],
      'dep_type': 'cipd',
      'condition': 'checkout_angle_restricted_trace_dont_starve',
  },
  'src/tests/restricted_traces/dota_underlords': {
      'packages': [
        {
            'package': 'angle/traces/dota_underlords',
            'version': 'version:5',
        },
      ],
      'dep_type': 'cipd',
      'condition': 'checkout_angle_restricted_trace_dota_underlords',
  },
  'src/tests/restricted_traces/downwell': {
      'packages': [
        {
            'package': 'angle/traces/downwell',
            'version': 'version:1',
        },
      ],
      'dep_type': 'cipd',
      'condition': 'checkout_angle_restricted_trace_downwell',
  },
  'src/tests/restricted_traces/dr_driving': {
      'packages': [
        {
            'package': 'angle/traces/dr_driving',
            'version': 'version:5',
        },
      ],
      'dep_type': 'cipd',
      'condition': 'checkout_angle_restricted_trace_dr_driving',
  },
  'src/tests/restricted_traces/dragon_ball_legends': {
      'packages': [
        {
            'package': 'angle/traces/dragon_ball_legends',
            'version': 'version:5',
        },
      ],
      'dep_type': 'cipd',
      'condition': 'checkout_angle_restricted_trace_dragon_ball_legends',
  },
  'src/tests/restricted_traces/dragon_ball_z_dokkan_battle': {
      'packages': [
        {
            'package': 'angle/traces/dragon_ball_z_dokkan_battle',
            'version': 'version:1',
        },
      ],
      'dep_type': 'cipd',
      'condition': 'checkout_angle_restricted_trace_dragon_ball_z_dokkan_battle',
  },
  'src/tests/restricted_traces/dragon_mania_legends': {
      'packages': [
        {
            'package': 'angle/traces/dragon_mania_legends',
            'version': 'version:1',
        },
      ],
      'dep_type': 'cipd',
      'condition': 'checkout_angle_restricted_trace_dragon_mania_legends',
  },
  'src/tests/restricted_traces/dragon_raja': {
      'packages': [
        {
            'package': 'angle/traces/dragon_raja',
            'version': 'version:5',
        },
      ],
      'dep_type': 'cipd',
      'condition': 'checkout_angle_restricted_trace_dragon_raja',
  },
  'src/tests/restricted_traces/driver_overhead_2': {
      'packages': [
        {
            'package': 'angle/traces/driver_overhead_2',
            'version': 'version:2',
        },
      ],
      'dep_type': 'cipd',
      'condition': 'checkout_angle_restricted_trace_driver_overhead_2',
  },
  'src/tests/restricted_traces/durak_online': {
      'packages': [
        {
            'package': 'angle/traces/durak_online',
            'version': 'version:1',
        },
      ],
      'dep_type': 'cipd',
      'condition': 'checkout_angle_restricted_trace_durak_online',
  },
  'src/tests/restricted_traces/efootball_pes_2021': {
      'packages': [
        {
            'package': 'angle/traces/efootball_pes_2021',
            'version': 'version:5',
        },
      ],
      'dep_type': 'cipd',
      'condition': 'checkout_angle_restricted_trace_efootball_pes_2021',
  },
  'src/tests/restricted_traces/egypt_1500': {
      'packages': [
        {
            'package': 'angle/traces/egypt_1500',
            'version': 'version:5',
        },
      ],
      'dep_type': 'cipd',
      'condition': 'checkout_angle_restricted_trace_egypt_1500',
  },
  'src/tests/restricted_traces/eight_ball_pool': {
      'packages': [
        {
            'package': 'angle/traces/eight_ball_pool',
            'version': 'version:5',
        },
      ],
      'dep_type': 'cipd',
      'condition': 'checkout_angle_restricted_trace_eight_ball_pool',
  },
  'src/tests/restricted_traces/empires_and_puzzles': {
      'packages': [
        {
            'package': 'angle/traces/empires_and_puzzles',
            'version': 'version:2',
        },
      ],
      'dep_type': 'cipd',
      'condition': 'checkout_angle_restricted_trace_empires_and_puzzles',
  },
  'src/tests/restricted_traces/eve_echoes': {
      'packages': [
        {
            'package': 'angle/traces/eve_echoes',
            'version': 'version:1',
        },
      ],
      'dep_type': 'cipd',
      'condition': 'checkout_angle_restricted_trace_eve_echoes',
  },
  'src/tests/restricted_traces/evony_the_kings_return': {
      'packages': [
        {
            'package': 'angle/traces/evony_the_kings_return',
            'version': 'version:2',
        },
      ],
      'dep_type': 'cipd',
      'condition': 'checkout_angle_restricted_trace_evony_the_kings_return',
  },
  'src/tests/restricted_traces/extreme_car_driving_simulator': {
      'packages': [
        {
            'package': 'angle/traces/extreme_car_driving_simulator',
            'version': 'version:5',
        },
      ],
      'dep_type': 'cipd',
      'condition': 'checkout_angle_restricted_trace_extreme_car_driving_simulator',
  },
  'src/tests/restricted_traces/fallout_shelter_online': {
      'packages': [
        {
            'package': 'angle/traces/fallout_shelter_online',
            'version': 'version:5',
        },
      ],
      'dep_type': 'cipd',
      'condition': 'checkout_angle_restricted_trace_fallout_shelter_online',
  },
  'src/tests/restricted_traces/family_island': {
      'packages': [
        {
            'package': 'angle/traces/family_island',
            'version': 'version:1',
        },
      ],
      'dep_type': 'cipd',
      'condition': 'checkout_angle_restricted_trace_family_island',
  },
  'src/tests/restricted_traces/farm_heroes_saga': {
      'packages': [
        {
            'package': 'angle/traces/farm_heroes_saga',
            'version': 'version:5',
        },
      ],
      'dep_type': 'cipd',
      'condition': 'checkout_angle_restricted_trace_farm_heroes_saga',
  },
  'src/tests/restricted_traces/fate_grand_order': {
      'packages': [
        {
            'package': 'angle/traces/fate_grand_order',
            'version': 'version:5',
        },
      ],
      'dep_type': 'cipd',
      'condition': 'checkout_angle_restricted_trace_fate_grand_order',
  },
  'src/tests/restricted_traces/fifa_mobile': {
      'packages': [
        {
            'package': 'angle/traces/fifa_mobile',
            'version': 'version:5',
        },
      ],
      'dep_type': 'cipd',
      'condition': 'checkout_angle_restricted_trace_fifa_mobile',
  },
  'src/tests/restricted_traces/final_fantasy': {
      'packages': [
        {
            'package': 'angle/traces/final_fantasy',
            'version': 'version:6',
        },
      ],
      'dep_type': 'cipd',
      'condition': 'checkout_angle_restricted_trace_final_fantasy',
  },
  'src/tests/restricted_traces/final_fantasy_brave_exvius': {
      'packages': [
        {
            'package': 'angle/traces/final_fantasy_brave_exvius',
            'version': 'version:1',
        },
      ],
      'dep_type': 'cipd',
      'condition': 'checkout_angle_restricted_trace_final_fantasy_brave_exvius',
  },
  'src/tests/restricted_traces/fire_emblem_heroes': {
      'packages': [
        {
            'package': 'angle/traces/fire_emblem_heroes',
            'version': 'version:1',
        },
      ],
      'dep_type': 'cipd',
      'condition': 'checkout_angle_restricted_trace_fire_emblem_heroes',
  },
  'src/tests/restricted_traces/fishdom': {
      'packages': [
        {
            'package': 'angle/traces/fishdom',
            'version': 'version:1',
        },
      ],
      'dep_type': 'cipd',
      'condition': 'checkout_angle_restricted_trace_fishdom',
  },
  'src/tests/restricted_traces/five_nights_at_freddys': {
      'packages': [
        {
            'package': 'angle/traces/five_nights_at_freddys',
            'version': 'version:1',
        },
      ],
      'dep_type': 'cipd',
      'condition': 'checkout_angle_restricted_trace_five_nights_at_freddys',
  },
  'src/tests/restricted_traces/football_league_2025': {
      'packages': [
        {
            'package': 'angle/traces/football_league_2025',
            'version': 'version:1',
        },
      ],
      'dep_type': 'cipd',
      'condition': 'checkout_angle_restricted_trace_football_league_2025',
  },
  'src/tests/restricted_traces/free_fire': {
      'packages': [
        {
            'package': 'angle/traces/free_fire',
            'version': 'version:5',
        },
      ],
      'dep_type': 'cipd',
      'condition': 'checkout_angle_restricted_trace_free_fire',
  },
  'src/tests/restricted_traces/free_fire_max': {
      'packages': [
        {
            'package': 'angle/traces/free_fire_max',
            'version': 'version:1',
        },
      ],
      'dep_type': 'cipd',
      'condition': 'checkout_angle_restricted_trace_free_fire_max',
  },
  'src/tests/restricted_traces/frost_and_flame': {
      'packages': [
        {
            'package': 'angle/traces/frost_and_flame',
            'version': 'version:1',
        },
      ],
      'dep_type': 'cipd',
      'condition': 'checkout_angle_restricted_trace_frost_and_flame',
  },
  'src/tests/restricted_traces/gacha_club': {
      'packages': [
        {
            'package': 'angle/traces/gacha_club',
            'version': 'version:1',
        },
      ],
      'dep_type': 'cipd',
      'condition': 'checkout_angle_restricted_trace_gacha_club',
  },
  'src/tests/restricted_traces/gacha_life': {
      'packages': [
        {
            'package': 'angle/traces/gacha_life',
            'version': 'version:2',
        },
      ],
      'dep_type': 'cipd',
      'condition': 'checkout_angle_restricted_trace_gacha_life',
  },
  'src/tests/restricted_traces/gangstar_vegas': {
      'packages': [
        {
            'package': 'angle/traces/gangstar_vegas',
            'version': 'version:1',
        },
      ],
      'dep_type': 'cipd',
      'condition': 'checkout_angle_restricted_trace_gangstar_vegas',
  },
  'src/tests/restricted_traces/gardenscapes': {
      'packages': [
        {
            'package': 'angle/traces/gardenscapes',
            'version': 'version:5',
        },
      ],
      'dep_type': 'cipd',
      'condition': 'checkout_angle_restricted_trace_gardenscapes',
  },
  'src/tests/restricted_traces/genshin_impact': {
      'packages': [
        {
            'package': 'angle/traces/genshin_impact',
            'version': 'version:6',
        },
      ],
      'dep_type': 'cipd',
      'condition': 'checkout_angle_restricted_trace_genshin_impact',
  },
  'src/tests/restricted_traces/geometry_dash': {
      'packages': [
        {
            'package': 'angle/traces/geometry_dash',
            'version': 'version:1',
        },
      ],
      'dep_type': 'cipd',
      'condition': 'checkout_angle_restricted_trace_geometry_dash',
  },
  'src/tests/restricted_traces/goddess_of_victory_nikke': {
      'packages': [
        {
            'package': 'angle/traces/goddess_of_victory_nikke',
            'version': 'version:1',
        },
      ],
      'dep_type': 'cipd',
      'condition': 'checkout_angle_restricted_trace_goddess_of_victory_nikke',
  },
  'src/tests/restricted_traces/going_balls': {
      'packages': [
        {
            'package': 'angle/traces/going_balls',
            'version': 'version:1',
        },
      ],
      'dep_type': 'cipd',
      'condition': 'checkout_angle_restricted_trace_going_balls',
  },
  'src/tests/restricted_traces/google_maps': {
      'packages': [
        {
            'package': 'angle/traces/google_maps',
            'version': 'version:5',
        },
      ],
      'dep_type': 'cipd',
      'condition': 'checkout_angle_restricted_trace_google_maps',
  },
  'src/tests/restricted_traces/gossip_harbor': {
      'packages': [
        {
            'package': 'angle/traces/gossip_harbor',
            'version': 'version:1',
        },
      ],
      'dep_type': 'cipd',
      'condition': 'checkout_angle_restricted_trace_gossip_harbor',
  },
  'src/tests/restricted_traces/grand_mountain_adventure': {
      'packages': [
        {
            'package': 'angle/traces/grand_mountain_adventure',
            'version': 'version:1',
        },
      ],
      'dep_type': 'cipd',
      'condition': 'checkout_angle_restricted_trace_grand_mountain_adventure',
  },
  'src/tests/restricted_traces/grimvalor': {
      'packages': [
        {
            'package': 'angle/traces/grimvalor',
            'version': 'version:1',
        },
      ],
      'dep_type': 'cipd',
      'condition': 'checkout_angle_restricted_trace_grimvalor',
  },
  'src/tests/restricted_traces/gwent_witcher_card_game': {
      'packages': [
        {
            'package': 'angle/traces/gwent_witcher_card_game',
            'version': 'version:1',
        },
      ],
      'dep_type': 'cipd',
      'condition': 'checkout_angle_restricted_trace_gwent_witcher_card_game',
  },
  'src/tests/restricted_traces/happy_color': {
      'packages': [
        {
            'package': 'angle/traces/happy_color',
            'version': 'version:5',
        },
      ],
      'dep_type': 'cipd',
      'condition': 'checkout_angle_restricted_trace_happy_color',
  },
  'src/tests/restricted_traces/harry_potter_hogwarts_mystery': {
      'packages': [
        {
            'package': 'angle/traces/harry_potter_hogwarts_mystery',
            'version': 'version:1',
        },
      ],
      'dep_type': 'cipd',
      'condition': 'checkout_angle_restricted_trace_harry_potter_hogwarts_mystery',
  },
  'src/tests/restricted_traces/hay_day': {
      'packages': [
        {
            'package': 'angle/traces/hay_day',
            'version': 'version:5',
        },
      ],
      'dep_type': 'cipd',
      'condition': 'checkout_angle_restricted_trace_hay_day',
  },
  'src/tests/restricted_traces/hearthstone': {
      'packages': [
        {
            'package': 'angle/traces/hearthstone',
            'version': 'version:5',
        },
      ],
      'dep_type': 'cipd',
      'condition': 'checkout_angle_restricted_trace_hearthstone',
  },
  'src/tests/restricted_traces/higgs_domino_island': {
      'packages': [
        {
            'package': 'angle/traces/higgs_domino_island',
            'version': 'version:5',
        },
      ],
      'dep_type': 'cipd',
      'condition': 'checkout_angle_restricted_trace_higgs_domino_island',
  },
  'src/tests/restricted_traces/hill_climb_racing': {
      'packages': [
        {
            'package': 'angle/traces/hill_climb_racing',
            'version': 'version:5',
        },
      ],
      'dep_type': 'cipd',
      'condition': 'checkout_angle_restricted_trace_hill_climb_racing',
  },
  'src/tests/restricted_traces/homescapes': {
      'packages': [
        {
            'package': 'angle/traces/homescapes',
            'version': 'version:5',
        },
      ],
      'dep_type': 'cipd',
      'condition': 'checkout_angle_restricted_trace_homescapes',
  },
  'src/tests/restricted_traces/honkai_impact_3rd': {
      'packages': [
        {
            'package': 'angle/traces/honkai_impact_3rd',
            'version': 'version:2',
        },
      ],
      'dep_type': 'cipd',
      'condition': 'checkout_angle_restricted_trace_honkai_impact_3rd',
  },
  'src/tests/restricted_traces/honkai_star_rail': {
      'packages': [
        {
            'package': 'angle/traces/honkai_star_rail',
            'version': 'version:1',
        },
      ],
      'dep_type': 'cipd',
      'condition': 'checkout_angle_restricted_trace_honkai_star_rail',
  },
  'src/tests/restricted_traces/hungry_shark_evolution': {
      'packages': [
        {
            'package': 'angle/traces/hungry_shark_evolution',
            'version': 'version:1',
        },
      ],
      'dep_type': 'cipd',
      'condition': 'checkout_angle_restricted_trace_hungry_shark_evolution',
  },
  'src/tests/restricted_traces/hunter_assassin': {
      'packages': [
        {
            'package': 'angle/traces/hunter_assassin',
            'version': 'version:1',
        },
      ],
      'dep_type': 'cipd',
      'condition': 'checkout_angle_restricted_trace_hunter_assassin',
  },
  'src/tests/restricted_traces/idle_heroes': {
      'packages': [
        {
            'package': 'angle/traces/idle_heroes',
            'version': 'version:5',
        },
      ],
      'dep_type': 'cipd',
      'condition': 'checkout_angle_restricted_trace_idle_heroes',
  },
  'src/tests/restricted_traces/indian_bikes_driving_3d': {
      'packages': [
        {
            'package': 'angle/traces/indian_bikes_driving_3d',
            'version': 'version:1',
        },
      ],
      'dep_type': 'cipd',
      'condition': 'checkout_angle_restricted_trace_indian_bikes_driving_3d',
  },
  'src/tests/restricted_traces/infinity_ops': {
      'packages': [
        {
            'package': 'angle/traces/infinity_ops',
            'version': 'version:1',
        },
      ],
      'dep_type': 'cipd',
      'condition': 'checkout_angle_restricted_trace_infinity_ops',
  },
  'src/tests/restricted_traces/injustice_2': {
      'packages': [
        {
            'package': 'angle/traces/injustice_2',
            'version': 'version:1',
        },
      ],
      'dep_type': 'cipd',
      'condition': 'checkout_angle_restricted_trace_injustice_2',
  },
  'src/tests/restricted_traces/into_the_dead_2': {
      'packages': [
        {
            'package': 'angle/traces/into_the_dead_2',
            'version': 'version:1',
        },
      ],
      'dep_type': 'cipd',
      'condition': 'checkout_angle_restricted_trace_into_the_dead_2',
  },
  'src/tests/restricted_traces/jackpot_world': {
      'packages': [
        {
            'package': 'angle/traces/jackpot_world',
            'version': 'version:1',
        },
      ],
      'dep_type': 'cipd',
      'condition': 'checkout_angle_restricted_trace_jackpot_world',
  },
  'src/tests/restricted_traces/jetpack_joyride': {
      'packages': [
        {
            'package': 'angle/traces/jetpack_joyride',
            'version': 'version:1',
        },
      ],
      'dep_type': 'cipd',
      'condition': 'checkout_angle_restricted_trace_jetpack_joyride',
  },
  'src/tests/restricted_traces/junes_journey': {
      'packages': [
        {
            'package': 'angle/traces/junes_journey',
            'version': 'version:5',
        },
      ],
      'dep_type': 'cipd',
      'condition': 'checkout_angle_restricted_trace_junes_journey',
  },
  'src/tests/restricted_traces/kartrider_rush': {
      'packages': [
        {
            'package': 'angle/traces/kartrider_rush',
            'version': 'version:5',
        },
      ],
      'dep_type': 'cipd',
      'condition': 'checkout_angle_restricted_trace_kartrider_rush',
  },
  'src/tests/restricted_traces/kentucky_route_zero': {
      'packages': [
        {
            'package': 'angle/traces/kentucky_route_zero',
            'version': 'version:1',
        },
      ],
      'dep_type': 'cipd',
      'condition': 'checkout_angle_restricted_trace_kentucky_route_zero',
  },
  'src/tests/restricted_traces/kingshot': {
      'packages': [
        {
            'package': 'angle/traces/kingshot',
            'version': 'version:1',
        },
      ],
      'dep_type': 'cipd',
      'condition': 'checkout_angle_restricted_trace_kingshot',
  },
  'src/tests/restricted_traces/klondike_adventures': {
      'packages': [
        {
            'package': 'angle/traces/klondike_adventures',
            'version': 'version:5',
        },
      ],
      'dep_type': 'cipd',
      'condition': 'checkout_angle_restricted_trace_klondike_adventures',
  },
  'src/tests/restricted_traces/last_shelter_survival': {
      'packages': [
        {
            'package': 'angle/traces/last_shelter_survival',
            'version': 'version:1',
        },
      ],
      'dep_type': 'cipd',
      'condition': 'checkout_angle_restricted_trace_last_shelter_survival',
  },
  'src/tests/restricted_traces/last_war_survival_game': {
      'packages': [
        {
            'package': 'angle/traces/last_war_survival_game',
            'version': 'version:1',
        },
      ],
      'dep_type': 'cipd',
      'condition': 'checkout_angle_restricted_trace_last_war_survival_game',
  },
  'src/tests/restricted_traces/last_z_survival_shooter': {
      'packages': [
        {
            'package': 'angle/traces/last_z_survival_shooter',
            'version': 'version:1',
        },
      ],
      'dep_type': 'cipd',
      'condition': 'checkout_angle_restricted_trace_last_z_survival_shooter',
  },
  'src/tests/restricted_traces/league_of_legends_wild_rift': {
      'packages': [
        {
            'package': 'angle/traces/league_of_legends_wild_rift',
            'version': 'version:5',
        },
      ],
      'dep_type': 'cipd',
      'condition': 'checkout_angle_restricted_trace_league_of_legends_wild_rift',
  },
  'src/tests/restricted_traces/lego_legacy': {
      'packages': [
        {
            'package': 'angle/traces/lego_legacy',
            'version': 'version:5',
        },
      ],
      'dep_type': 'cipd',
      'condition': 'checkout_angle_restricted_trace_lego_legacy',
  },
  'src/tests/restricted_traces/life_is_strange': {
      'packages': [
        {
            'package': 'angle/traces/life_is_strange',
            'version': 'version:1',
        },
      ],
      'dep_type': 'cipd',
      'condition': 'checkout_angle_restricted_trace_life_is_strange',
  },
  'src/tests/restricted_traces/lilys_garden': {
      'packages': [
        {
            'package': 'angle/traces/lilys_garden',
            'version': 'version:1',
        },
      ],
      'dep_type': 'cipd',
      'condition': 'checkout_angle_restricted_trace_lilys_garden',
  },
  'src/tests/restricted_traces/limbo': {
      'packages': [
        {
            'package': 'angle/traces/limbo',
            'version': 'version:1',
        },
      ],
      'dep_type': 'cipd',
      'condition': 'checkout_angle_restricted_trace_limbo',
  },
  'src/tests/restricted_traces/lineage_m': {
      'packages': [
        {
            'package': 'angle/traces/lineage_m',
            'version': 'version:5',
        },
      ],
      'dep_type': 'cipd',
      'condition': 'checkout_angle_restricted_trace_lineage_m',
  },
  'src/tests/restricted_traces/loop_hero': {
      'packages': [
        {
            'package': 'angle/traces/loop_hero',
            'version': 'version:1',
        },
      ],
      'dep_type': 'cipd',
      'condition': 'checkout_angle_restricted_trace_loop_hero',
  },
  'src/tests/restricted_traces/lords_mobile': {
      'packages': [
        {
            'package': 'angle/traces/lords_mobile',
            'version': 'version:1',
        },
      ],
      'dep_type': 'cipd',
      'condition': 'checkout_angle_restricted_trace_lords_mobile',
  },
  'src/tests/restricted_traces/lotsa_slots': {
      'packages': [
        {
            'package': 'angle/traces/lotsa_slots',
            'version': 'version:1',
        },
      ],
      'dep_type': 'cipd',
      'condition': 'checkout_angle_restricted_trace_lotsa_slots',
  },
  'src/tests/restricted_traces/ludo_king': {
      'packages': [
        {
            'package': 'angle/traces/ludo_king',
            'version': 'version:5',
        },
      ],
      'dep_type': 'cipd',
      'condition': 'checkout_angle_restricted_trace_ludo_king',
  },
  'src/tests/restricted_traces/lumino_city': {
      'packages': [
        {
            'package': 'angle/traces/lumino_city',
            'version': 'version:1',
        },
      ],
      'dep_type': 'cipd',
      'condition': 'checkout_angle_restricted_trace_lumino_city',
  },
  'src/tests/restricted_traces/magic_rush_heroes': {
      'packages': [
        {
            'package': 'angle/traces/magic_rush_heroes',
            'version': 'version:1',
        },
      ],
      'dep_type': 'cipd',
      'condition': 'checkout_angle_restricted_trace_magic_rush_heroes',
  },
  'src/tests/restricted_traces/magic_tiles_3': {
      'packages': [
        {
            'package': 'angle/traces/magic_tiles_3',
            'version': 'version:5',
        },
      ],
      'dep_type': 'cipd',
      'condition': 'checkout_angle_restricted_trace_magic_tiles_3',
  },
  'src/tests/restricted_traces/manhattan_10': {
      'packages': [
        {
            'package': 'angle/traces/manhattan_10',
            'version': 'version:5',
        },
      ],
      'dep_type': 'cipd',
      'condition': 'checkout_angle_restricted_trace_manhattan_10',
  },
  'src/tests/restricted_traces/manhattan_31': {
      'packages': [
        {
            'package': 'angle/traces/manhattan_31',
            'version': 'version:5',
        },
      ],
      'dep_type': 'cipd',
      'condition': 'checkout_angle_restricted_trace_manhattan_31',
  },
  'src/tests/restricted_traces/mario_kart_tour': {
      'packages': [
        {
            'package': 'angle/traces/mario_kart_tour',
            'version': 'version:5',
        },
      ],
      'dep_type': 'cipd',
      'condition': 'checkout_angle_restricted_trace_mario_kart_tour',
  },
  'src/tests/restricted_traces/marvel_contest_of_champions': {
      'packages': [
        {
            'package': 'angle/traces/marvel_contest_of_champions',
            'version': 'version:5',
        },
      ],
      'dep_type': 'cipd',
      'condition': 'checkout_angle_restricted_trace_marvel_contest_of_champions',
  },
  'src/tests/restricted_traces/marvel_snap': {
      'packages': [
        {
            'package': 'angle/traces/marvel_snap',
            'version': 'version:1',
        },
      ],
      'dep_type': 'cipd',
      'condition': 'checkout_angle_restricted_trace_marvel_snap',
  },
  'src/tests/restricted_traces/marvel_strike_force': {
      'packages': [
        {
            'package': 'angle/traces/marvel_strike_force',
            'version': 'version:2',
        },
      ],
      'dep_type': 'cipd',
      'condition': 'checkout_angle_restricted_trace_marvel_strike_force',
  },
  'src/tests/restricted_traces/merge_dragons': {
      'packages': [
        {
            'package': 'angle/traces/merge_dragons',
            'version': 'version:1',
        },
      ],
      'dep_type': 'cipd',
      'condition': 'checkout_angle_restricted_trace_merge_dragons',
  },
  'src/tests/restricted_traces/messenger_lite': {
      'packages': [
        {
            'package': 'angle/traces/messenger_lite',
            'version': 'version:5',
        },
      ],
      'dep_type': 'cipd',
      'condition': 'checkout_angle_restricted_trace_messenger_lite',
  },
  'src/tests/restricted_traces/minecraft': {
      'packages': [
        {
            'package': 'angle/traces/minecraft',
            'version': 'version:7',
        },
      ],
      'dep_type': 'cipd',
      'condition': 'checkout_angle_restricted_trace_minecraft',
  },
  'src/tests/restricted_traces/minecraft_bedrock': {
      'packages': [
        {
            'package': 'angle/traces/minecraft_bedrock',
            'version': 'version:1',
        },
      ],
      'dep_type': 'cipd',
      'condition': 'checkout_angle_restricted_trace_minecraft_bedrock',
  },
  'src/tests/restricted_traces/minetest': {
      'packages': [
        {
            'package': 'angle/traces/minetest',
            'version': 'version:2',
        },
      ],
      'dep_type': 'cipd',
      'condition': 'checkout_angle_restricted_trace_minetest',
  },
  'src/tests/restricted_traces/mini_block_craft': {
      'packages': [
        {
            'package': 'angle/traces/mini_block_craft',
            'version': 'version:1',
        },
      ],
      'dep_type': 'cipd',
      'condition': 'checkout_angle_restricted_trace_mini_block_craft',
  },
  'src/tests/restricted_traces/mini_world': {
      'packages': [
        {
            'package': 'angle/traces/mini_world',
            'version': 'version:5',
        },
      ],
      'dep_type': 'cipd',
      'condition': 'checkout_angle_restricted_trace_mini_world',
  },
  'src/tests/restricted_traces/mobile_legends': {
      'packages': [
        {
            'package': 'angle/traces/mobile_legends',
            'version': 'version:5',
        },
      ],
      'dep_type': 'cipd',
      'condition': 'checkout_angle_restricted_trace_mobile_legends',
  },
  'src/tests/restricted_traces/modern_combat_5': {
      'packages': [
        {
            'package': 'angle/traces/modern_combat_5',
            'version': 'version:1',
        },
      ],
      'dep_type': 'cipd',
      'condition': 'checkout_angle_restricted_trace_modern_combat_5',
  },
  'src/tests/restricted_traces/monopoly_go': {
      'packages': [
        {
            'package': 'angle/traces/monopoly_go',
            'version': 'version:1',
        },
      ],
      'dep_type': 'cipd',
      'condition': 'checkout_angle_restricted_trace_monopoly_go',
  },
  'src/tests/restricted_traces/monster_hunter_stories': {
      'packages': [
        {
            'package': 'angle/traces/monster_hunter_stories',
            'version': 'version:1',
        },
      ],
      'dep_type': 'cipd',
      'condition': 'checkout_angle_restricted_trace_monster_hunter_stories',
  },
  'src/tests/restricted_traces/monster_strike': {
      'packages': [
        {
            'package': 'angle/traces/monster_strike',
            'version': 'version:1',
        },
      ],
      'dep_type': 'cipd',
      'condition': 'checkout_angle_restricted_trace_monster_strike',
  },
  'src/tests/restricted_traces/monument_valley': {
      'packages': [
        {
            'package': 'angle/traces/monument_valley',
            'version': 'version:1',
        },
      ],
      'dep_type': 'cipd',
      'condition': 'checkout_angle_restricted_trace_monument_valley',
  },
  'src/tests/restricted_traces/mortal_kombat': {
      'packages': [
        {
            'package': 'angle/traces/mortal_kombat',
            'version': 'version:2',
        },
      ],
      'dep_type': 'cipd',
      'condition': 'checkout_angle_restricted_trace_mortal_kombat',
  },
  'src/tests/restricted_traces/mu_origin_3': {
      'packages': [
        {
            'package': 'angle/traces/mu_origin_3',
            'version': 'version:1',
        },
      ],
      'dep_type': 'cipd',
      'condition': 'checkout_angle_restricted_trace_mu_origin_3',
  },
  'src/tests/restricted_traces/my_friend_pedro': {
      'packages': [
        {
            'package': 'angle/traces/my_friend_pedro',
            'version': 'version:1',
        },
      ],
      'dep_type': 'cipd',
      'condition': 'checkout_angle_restricted_trace_my_friend_pedro',
  },
  'src/tests/restricted_traces/my_talking_angela_2': {
      'packages': [
        {
            'package': 'angle/traces/my_talking_angela_2',
            'version': 'version:1',
        },
      ],
      'dep_type': 'cipd',
      'condition': 'checkout_angle_restricted_trace_my_talking_angela_2',
  },
  'src/tests/restricted_traces/my_talking_tom2': {
      'packages': [
        {
            'package': 'angle/traces/my_talking_tom2',
            'version': 'version:5',
        },
      ],
      'dep_type': 'cipd',
      'condition': 'checkout_angle_restricted_trace_my_talking_tom2',
  },
  'src/tests/restricted_traces/my_talking_tom_friends': {
      'packages': [
        {
            'package': 'angle/traces/my_talking_tom_friends',
            'version': 'version:5',
        },
      ],
      'dep_type': 'cipd',
      'condition': 'checkout_angle_restricted_trace_my_talking_tom_friends',
  },
  'src/tests/restricted_traces/nba2k20_800': {
      'packages': [
        {
            'package': 'angle/traces/nba2k20_800',
            'version': 'version:5',
        },
      ],
      'dep_type': 'cipd',
      'condition': 'checkout_angle_restricted_trace_nba2k20_800',
  },
  'src/tests/restricted_traces/need_for_speed_no_limits': {
      'packages': [
        {
            'package': 'angle/traces/need_for_speed_no_limits',
            'version': 'version:1',
        },
      ],
      'dep_type': 'cipd',
      'condition': 'checkout_angle_restricted_trace_need_for_speed_no_limits',
  },
  'src/tests/restricted_traces/new_legend_of_the_condor_heroes': {
      'packages': [
        {
            'package': 'angle/traces/new_legend_of_the_condor_heroes',
            'version': 'version:1',
        },
      ],
      'dep_type': 'cipd',
      'condition': 'checkout_angle_restricted_trace_new_legend_of_the_condor_heroes',
  },
  'src/tests/restricted_traces/ni_no_kuni': {
      'packages': [
        {
            'package': 'angle/traces/ni_no_kuni',
            'version': 'version:1',
        },
      ],
      'dep_type': 'cipd',
      'condition': 'checkout_angle_restricted_trace_ni_no_kuni',
  },
  'src/tests/restricted_traces/nier_reincarnation': {
      'packages': [
        {
            'package': 'angle/traces/nier_reincarnation',
            'version': 'version:5',
        },
      ],
      'dep_type': 'cipd',
      'condition': 'checkout_angle_restricted_trace_nier_reincarnation',
  },
  'src/tests/restricted_traces/octopath_traveler': {
      'packages': [
        {
            'package': 'angle/traces/octopath_traveler',
            'version': 'version:2',
        },
      ],
      'dep_type': 'cipd',
      'condition': 'checkout_angle_restricted_trace_octopath_traveler',
  },
  'src/tests/restricted_traces/off_the_road': {
      'packages': [
        {
            'package': 'angle/traces/off_the_road',
            'version': 'version:1',
        },
      ],
      'dep_type': 'cipd',
      'condition': 'checkout_angle_restricted_trace_off_the_road',
  },
  'src/tests/restricted_traces/offline_games': {
      'packages': [
        {
            'package': 'angle/traces/offline_games',
            'version': 'version:1',
        },
      ],
      'dep_type': 'cipd',
      'condition': 'checkout_angle_restricted_trace_offline_games',
  },
  'src/tests/restricted_traces/one_piece_treasure_cruise': {
      'packages': [
        {
            'package': 'angle/traces/one_piece_treasure_cruise',
            'version': 'version:1',
        },
      ],
      'dep_type': 'cipd',
      'condition': 'checkout_angle_restricted_trace_one_piece_treasure_cruise',
  },
  'src/tests/restricted_traces/one_punch_man': {
      'packages': [
        {
            'package': 'angle/traces/one_punch_man',
            'version': 'version:5',
        },
      ],
      'dep_type': 'cipd',
      'condition': 'checkout_angle_restricted_trace_one_punch_man',
  },
  'src/tests/restricted_traces/onmyoji': {
      'packages': [
        {
            'package': 'angle/traces/onmyoji',
            'version': 'version:1',
        },
      ],
      'dep_type': 'cipd',
      'condition': 'checkout_angle_restricted_trace_onmyoji',
  },
  'src/tests/restricted_traces/oxenfree': {
      'packages': [
        {
            'package': 'angle/traces/oxenfree',
            'version': 'version:1',
        },
      ],
      'dep_type': 'cipd',
      'condition': 'checkout_angle_restricted_trace_oxenfree',
  },
  'src/tests/restricted_traces/passmark_complex': {
      'packages': [
        {
            'package': 'angle/traces/passmark_complex',
            'version': 'version:1',
        },
      ],
      'dep_type': 'cipd',
      'condition': 'checkout_angle_restricted_trace_passmark_complex',
  },
  'src/tests/restricted_traces/passmark_simple': {
      'packages': [
        {
            'package': 'angle/traces/passmark_simple',
            'version': 'version:1',
        },
      ],
      'dep_type': 'cipd',
      'condition': 'checkout_angle_restricted_trace_passmark_simple',
  },
  'src/tests/restricted_traces/passmark_unity': {
      'packages': [
        {
            'package': 'angle/traces/passmark_unity',
            'version': 'version:1',
        },
      ],
      'dep_type': 'cipd',
      'condition': 'checkout_angle_restricted_trace_passmark_unity',
  },
  'src/tests/restricted_traces/piano_fire': {
      'packages': [
        {
            'package': 'angle/traces/piano_fire',
            'version': 'version:1',
        },
      ],
      'dep_type': 'cipd',
      'condition': 'checkout_angle_restricted_trace_piano_fire',
  },
  'src/tests/restricted_traces/piano_kids': {
      'packages': [
        {
            'package': 'angle/traces/piano_kids',
            'version': 'version:1',
        },
      ],
      'dep_type': 'cipd',
      'condition': 'checkout_angle_restricted_trace_piano_kids',
  },
  'src/tests/restricted_traces/plague_inc': {
      'packages': [
        {
            'package': 'angle/traces/plague_inc',
            'version': 'version:1',
        },
      ],
      'dep_type': 'cipd',
      'condition': 'checkout_angle_restricted_trace_plague_inc',
  },
  'src/tests/restricted_traces/plants_vs_zombies_2': {
      'packages': [
        {
            'package': 'angle/traces/plants_vs_zombies_2',
            'version': 'version:5',
        },
      ],
      'dep_type': 'cipd',
      'condition': 'checkout_angle_restricted_trace_plants_vs_zombies_2',
  },
  'src/tests/restricted_traces/plants_vs_zombies_heroes': {
      'packages': [
        {
            'package': 'angle/traces/plants_vs_zombies_heroes',
            'version': 'version:1',
        },
      ],
      'dep_type': 'cipd',
      'condition': 'checkout_angle_restricted_trace_plants_vs_zombies_heroes',
  },
  'src/tests/restricted_traces/pokemon_go': {
      'packages': [
        {
            'package': 'angle/traces/pokemon_go',
            'version': 'version:5',
        },
      ],
      'dep_type': 'cipd',
      'condition': 'checkout_angle_restricted_trace_pokemon_go',
  },
  'src/tests/restricted_traces/pokemon_masters_ex': {
      'packages': [
        {
            'package': 'angle/traces/pokemon_masters_ex',
            'version': 'version:1',
        },
      ],
      'dep_type': 'cipd',
      'condition': 'checkout_angle_restricted_trace_pokemon_masters_ex',
  },
  'src/tests/restricted_traces/pokemon_unite': {
      'packages': [
        {
            'package': 'angle/traces/pokemon_unite',
            'version': 'version:6',
        },
      ],
      'dep_type': 'cipd',
      'condition': 'checkout_angle_restricted_trace_pokemon_unite',
  },
  'src/tests/restricted_traces/poppy_playtime': {
      'packages': [
        {
            'package': 'angle/traces/poppy_playtime',
            'version': 'version:1',
        },
      ],
      'dep_type': 'cipd',
      'condition': 'checkout_angle_restricted_trace_poppy_playtime',
  },
  'src/tests/restricted_traces/portal_knights': {
      'packages': [
        {
            'package': 'angle/traces/portal_knights',
            'version': 'version:1',
        },
      ],
      'dep_type': 'cipd',
      'condition': 'checkout_angle_restricted_trace_portal_knights',
  },
  'src/tests/restricted_traces/professional_baseball_spirits': {
      'packages': [
        {
            'package': 'angle/traces/professional_baseball_spirits',
            'version': 'version:5',
        },
      ],
      'dep_type': 'cipd',
      'condition': 'checkout_angle_restricted_trace_professional_baseball_spirits',
  },
  'src/tests/restricted_traces/pubg_mobile_battle_royale': {
      'packages': [
        {
            'package': 'angle/traces/pubg_mobile_battle_royale',
            'version': 'version:5',
        },
      ],
      'dep_type': 'cipd',
      'condition': 'checkout_angle_restricted_trace_pubg_mobile_battle_royale',
  },
  'src/tests/restricted_traces/pubg_mobile_launch': {
      'packages': [
        {
            'package': 'angle/traces/pubg_mobile_launch',
            'version': 'version:6',
        },
      ],
      'dep_type': 'cipd',
      'condition': 'checkout_angle_restricted_trace_pubg_mobile_launch',
  },
  'src/tests/restricted_traces/pubg_mobile_lite': {
      'packages': [
        {
            'package': 'angle/traces/pubg_mobile_lite',
            'version': 'version:5',
        },
      ],
      'dep_type': 'cipd',
      'condition': 'checkout_angle_restricted_trace_pubg_mobile_lite',
  },
  'src/tests/restricted_traces/pubg_mobile_skydive': {
      'packages': [
        {
            'package': 'angle/traces/pubg_mobile_skydive',
            'version': 'version:5',
        },
      ],
      'dep_type': 'cipd',
      'condition': 'checkout_angle_restricted_trace_pubg_mobile_skydive',
  },
  'src/tests/restricted_traces/puzzles_and_survival': {
      'packages': [
        {
            'package': 'angle/traces/puzzles_and_survival',
            'version': 'version:1',
        },
      ],
      'dep_type': 'cipd',
      'condition': 'checkout_angle_restricted_trace_puzzles_and_survival',
  },
  'src/tests/restricted_traces/ragnarok_m_eternal_love': {
      'packages': [
        {
            'package': 'angle/traces/ragnarok_m_eternal_love',
            'version': 'version:5',
        },
      ],
      'dep_type': 'cipd',
      'condition': 'checkout_angle_restricted_trace_ragnarok_m_eternal_love',
  },
  'src/tests/restricted_traces/raid_shadow_legends': {
      'packages': [
        {
            'package': 'angle/traces/raid_shadow_legends',
            'version': 'version:5',
        },
      ],
      'dep_type': 'cipd',
      'condition': 'checkout_angle_restricted_trace_raid_shadow_legends',
  },
  'src/tests/restricted_traces/real_commando_secret_mission': {
      'packages': [
        {
            'package': 'angle/traces/real_commando_secret_mission',
            'version': 'version:5',
        },
      ],
      'dep_type': 'cipd',
      'condition': 'checkout_angle_restricted_trace_real_commando_secret_mission',
  },
  'src/tests/restricted_traces/real_cricket_20': {
      'packages': [
        {
            'package': 'angle/traces/real_cricket_20',
            'version': 'version:5',
        },
      ],
      'dep_type': 'cipd',
      'condition': 'checkout_angle_restricted_trace_real_cricket_20',
  },
  'src/tests/restricted_traces/real_gangster_crime': {
      'packages': [
        {
            'package': 'angle/traces/real_gangster_crime',
            'version': 'version:5',
        },
      ],
      'dep_type': 'cipd',
      'condition': 'checkout_angle_restricted_trace_real_gangster_crime',
  },
  'src/tests/restricted_traces/real_racing3': {
      'packages': [
        {
            'package': 'angle/traces/real_racing3',
            'version': 'version:1',
        },
      ],
      'dep_type': 'cipd',
      'condition': 'checkout_angle_restricted_trace_real_racing3',
  },
  'src/tests/restricted_traces/respawnables': {
      'packages': [
        {
            'package': 'angle/traces/respawnables',
            'version': 'version:1',
        },
      ],
      'dep_type': 'cipd',
      'condition': 'checkout_angle_restricted_trace_respawnables',
  },
  'src/tests/restricted_traces/retro_bowl': {
      'packages': [
        {
            'package': 'angle/traces/retro_bowl',
            'version': 'version:1',
        },
      ],
      'dep_type': 'cipd',
      'condition': 'checkout_angle_restricted_trace_retro_bowl',
  },
  'src/tests/restricted_traces/return_to_monkey_island': {
      'packages': [
        {
            'package': 'angle/traces/return_to_monkey_island',
            'version': 'version:1',
        },
      ],
      'dep_type': 'cipd',
      'condition': 'checkout_angle_restricted_trace_return_to_monkey_island',
  },
  'src/tests/restricted_traces/riptide_gp2': {
      'packages': [
        {
            'package': 'angle/traces/riptide_gp2',
            'version': 'version:1',
        },
      ],
      'dep_type': 'cipd',
      'condition': 'checkout_angle_restricted_trace_riptide_gp2',
  },
  'src/tests/restricted_traces/rise_of_empires': {
      'packages': [
        {
            'package': 'angle/traces/rise_of_empires',
            'version': 'version:1',
        },
      ],
      'dep_type': 'cipd',
      'condition': 'checkout_angle_restricted_trace_rise_of_empires',
  },
  'src/tests/restricted_traces/rise_of_kingdoms': {
      'packages': [
        {
            'package': 'angle/traces/rise_of_kingdoms',
            'version': 'version:5',
        },
      ],
      'dep_type': 'cipd',
      'condition': 'checkout_angle_restricted_trace_rise_of_kingdoms',
  },
  'src/tests/restricted_traces/romancing_saga': {
      'packages': [
        {
            'package': 'angle/traces/romancing_saga',
            'version': 'version:5',
        },
      ],
      'dep_type': 'cipd',
      'condition': 'checkout_angle_restricted_trace_romancing_saga',
  },
  'src/tests/restricted_traces/rope_hero_vice_town': {
      'packages': [
        {
            'package': 'angle/traces/rope_hero_vice_town',
            'version': 'version:5',
        },
      ],
      'dep_type': 'cipd',
      'condition': 'checkout_angle_restricted_trace_rope_hero_vice_town',
  },
  'src/tests/restricted_traces/royal_kingdom': {
      'packages': [
        {
            'package': 'angle/traces/royal_kingdom',
            'version': 'version:1',
        },
      ],
      'dep_type': 'cipd',
      'condition': 'checkout_angle_restricted_trace_royal_kingdom',
  },
  'src/tests/restricted_traces/royal_match': {
      'packages': [
        {
            'package': 'angle/traces/royal_match',
            'version': 'version:1',
        },
      ],
      'dep_type': 'cipd',
      'condition': 'checkout_angle_restricted_trace_royal_match',
  },
  'src/tests/restricted_traces/rush_royale': {
      'packages': [
        {
            'package': 'angle/traces/rush_royale',
            'version': 'version:1',
        },
      ],
      'dep_type': 'cipd',
      'condition': 'checkout_angle_restricted_trace_rush_royale',
  },
  'src/tests/restricted_traces/saint_seiya_awakening': {
      'packages': [
        {
            'package': 'angle/traces/saint_seiya_awakening',
            'version': 'version:5',
        },
      ],
      'dep_type': 'cipd',
      'condition': 'checkout_angle_restricted_trace_saint_seiya_awakening',
  },
  'src/tests/restricted_traces/sakura_school_simulator': {
      'packages': [
        {
            'package': 'angle/traces/sakura_school_simulator',
            'version': 'version:5',
        },
      ],
      'dep_type': 'cipd',
      'condition': 'checkout_angle_restricted_trace_sakura_school_simulator',
  },
  'src/tests/restricted_traces/scary_teacher_3d': {
      'packages': [
        {
            'package': 'angle/traces/scary_teacher_3d',
            'version': 'version:1',
        },
      ],
      'dep_type': 'cipd',
      'condition': 'checkout_angle_restricted_trace_scary_teacher_3d',
  },
  'src/tests/restricted_traces/school_party_craft': {
      'packages': [
        {
            'package': 'angle/traces/school_party_craft',
            'version': 'version:1',
        },
      ],
      'dep_type': 'cipd',
      'condition': 'checkout_angle_restricted_trace_school_party_craft',
  },
  'src/tests/restricted_traces/scrabble_go': {
      'packages': [
        {
            'package': 'angle/traces/scrabble_go',
            'version': 'version:5',
        },
      ],
      'dep_type': 'cipd',
      'condition': 'checkout_angle_restricted_trace_scrabble_go',
  },
  'src/tests/restricted_traces/seaside_escape': {
      'packages': [
        {
            'package': 'angle/traces/seaside_escape',
            'version': 'version:1',
        },
      ],
      'dep_type': 'cipd',
      'condition': 'checkout_angle_restricted_trace_seaside_escape',
  },
  'src/tests/restricted_traces/shadow_fight_2': {
      'packages': [
        {
            'package': 'angle/traces/shadow_fight_2',
            'version': 'version:5',
        },
      ],
      'dep_type': 'cipd',
      'condition': 'checkout_angle_restricted_trace_shadow_fight_2',
  },
  'src/tests/restricted_traces/shadow_fight_3': {
      'packages': [
        {
            'package': 'angle/traces/shadow_fight_3',
            'version': 'version:1',
        },
      ],
      'dep_type': 'cipd',
      'condition': 'checkout_angle_restricted_trace_shadow_fight_3',
  },
  'src/tests/restricted_traces/shadowgun_legends': {
      'packages': [
        {
            'package': 'angle/traces/shadowgun_legends',
            'version': 'version:2',
        },
      ],
      'dep_type': 'cipd',
      'condition': 'checkout_angle_restricted_trace_shadowgun_legends',
  },
  'src/tests/restricted_traces/shovel_knight_pocket_dungeon': {
      'packages': [
        {
            'package': 'angle/traces/shovel_knight_pocket_dungeon',
            'version': 'version:1',
        },
      ],
      'dep_type': 'cipd',
      'condition': 'checkout_angle_restricted_trace_shovel_knight_pocket_dungeon',
  },
  'src/tests/restricted_traces/simcity_buildit': {
      'packages': [
        {
            'package': 'angle/traces/simcity_buildit',
            'version': 'version:1',
        },
      ],
      'dep_type': 'cipd',
      'condition': 'checkout_angle_restricted_trace_simcity_buildit',
  },
  'src/tests/restricted_traces/sky_force_reloaded': {
      'packages': [
        {
            'package': 'angle/traces/sky_force_reloaded',
            'version': 'version:1',
        },
      ],
      'dep_type': 'cipd',
      'condition': 'checkout_angle_restricted_trace_sky_force_reloaded',
  },
  'src/tests/restricted_traces/slam_dunk_from_tv_animation': {
      'packages': [
        {
            'package': 'angle/traces/slam_dunk_from_tv_animation',
            'version': 'version:1',
        },
      ],
      'dep_type': 'cipd',
      'condition': 'checkout_angle_restricted_trace_slam_dunk_from_tv_animation',
  },
  'src/tests/restricted_traces/slay_the_spire': {
      'packages': [
        {
            'package': 'angle/traces/slay_the_spire',
            'version': 'version:1',
        },
      ],
      'dep_type': 'cipd',
      'condition': 'checkout_angle_restricted_trace_slay_the_spire',
  },
  'src/tests/restricted_traces/slingshot_test1': {
      'packages': [
        {
            'package': 'angle/traces/slingshot_test1',
            'version': 'version:5',
        },
      ],
      'dep_type': 'cipd',
      'condition': 'checkout_angle_restricted_trace_slingshot_test1',
  },
  'src/tests/restricted_traces/slingshot_test2': {
      'packages': [
        {
            'package': 'angle/traces/slingshot_test2',
            'version': 'version:5',
        },
      ],
      'dep_type': 'cipd',
      'condition': 'checkout_angle_restricted_trace_slingshot_test2',
  },
  'src/tests/restricted_traces/sniper_3d': {
      'packages': [
        {
            'package': 'angle/traces/sniper_3d',
            'version': 'version:5',
        },
      ],
      'dep_type': 'cipd',
      'condition': 'checkout_angle_restricted_trace_sniper_3d',
  },
  'src/tests/restricted_traces/soccer_superstar': {
      'packages': [
        {
            'package': 'angle/traces/soccer_superstar',
            'version': 'version:1',
        },
      ],
      'dep_type': 'cipd',
      'condition': 'checkout_angle_restricted_trace_soccer_superstar',
  },
  'src/tests/restricted_traces/solar_smash': {
      'packages': [
        {
            'package': 'angle/traces/solar_smash',
            'version': 'version:3',
        },
      ],
      'dep_type': 'cipd',
      'condition': 'checkout_angle_restricted_trace_solar_smash',
  },
  'src/tests/restricted_traces/sonic_forces': {
      'packages': [
        {
            'package': 'angle/traces/sonic_forces',
            'version': 'version:1',
        },
      ],
      'dep_type': 'cipd',
      'condition': 'checkout_angle_restricted_trace_sonic_forces',
  },
  'src/tests/restricted_traces/sonic_the_hedgehog': {
      'packages': [
        {
            'package': 'angle/traces/sonic_the_hedgehog',
            'version': 'version:5',
        },
      ],
      'dep_type': 'cipd',
      'condition': 'checkout_angle_restricted_trace_sonic_the_hedgehog',
  },
  'src/tests/restricted_traces/special_forces_group_2': {
      'packages': [
        {
            'package': 'angle/traces/special_forces_group_2',
            'version': 'version:1',
        },
      ],
      'dep_type': 'cipd',
      'condition': 'checkout_angle_restricted_trace_special_forces_group_2',
  },
  'src/tests/restricted_traces/standoff_2': {
      'packages': [
        {
            'package': 'angle/traces/standoff_2',
            'version': 'version:5',
        },
      ],
      'dep_type': 'cipd',
      'condition': 'checkout_angle_restricted_trace_standoff_2',
  },
  'src/tests/restricted_traces/star_trek_fleet_command': {
      'packages': [
        {
            'package': 'angle/traces/star_trek_fleet_command',
            'version': 'version:1',
        },
      ],
      'dep_type': 'cipd',
      'condition': 'checkout_angle_restricted_trace_star_trek_fleet_command',
  },
  'src/tests/restricted_traces/star_wars_galaxy_of_heroes': {
      'packages': [
        {
            'package': 'angle/traces/star_wars_galaxy_of_heroes',
            'version': 'version:1',
        },
      ],
      'dep_type': 'cipd',
      'condition': 'checkout_angle_restricted_trace_star_wars_galaxy_of_heroes',
  },
  'src/tests/restricted_traces/star_wars_kotor': {
      'packages': [
        {
            'package': 'angle/traces/star_wars_kotor',
            'version': 'version:1',
        },
      ],
      'dep_type': 'cipd',
      'condition': 'checkout_angle_restricted_trace_star_wars_kotor',
  },
  'src/tests/restricted_traces/stardew_valley': {
      'packages': [
        {
            'package': 'angle/traces/stardew_valley',
            'version': 'version:1',
        },
      ],
      'dep_type': 'cipd',
      'condition': 'checkout_angle_restricted_trace_stardew_valley',
  },
  'src/tests/restricted_traces/state_of_survival': {
      'packages': [
        {
            'package': 'angle/traces/state_of_survival',
            'version': 'version:2',
        },
      ],
      'dep_type': 'cipd',
      'condition': 'checkout_angle_restricted_trace_state_of_survival',
  },
  'src/tests/restricted_traces/street_fighter_duel': {
      'packages': [
        {
            'package': 'angle/traces/street_fighter_duel',
            'version': 'version:1',
        },
      ],
      'dep_type': 'cipd',
      'condition': 'checkout_angle_restricted_trace_street_fighter_duel',
  },
  'src/tests/restricted_traces/street_fighter_iv_ce': {
      'packages': [
        {
            'package': 'angle/traces/street_fighter_iv_ce',
            'version': 'version:1',
        },
      ],
      'dep_type': 'cipd',
      'condition': 'checkout_angle_restricted_trace_street_fighter_iv_ce',
  },
  'src/tests/restricted_traces/streets_of_rage_4': {
      'packages': [
        {
            'package': 'angle/traces/streets_of_rage_4',
            'version': 'version:1',
        },
      ],
      'dep_type': 'cipd',
      'condition': 'checkout_angle_restricted_trace_streets_of_rage_4',
  },
  'src/tests/restricted_traces/stumble_guys': {
      'packages': [
        {
            'package': 'angle/traces/stumble_guys',
            'version': 'version:1',
        },
      ],
      'dep_type': 'cipd',
      'condition': 'checkout_angle_restricted_trace_stumble_guys',
  },
  'src/tests/restricted_traces/subway_princess_runner': {
      'packages': [
        {
            'package': 'angle/traces/subway_princess_runner',
            'version': 'version:5',
        },
      ],
      'dep_type': 'cipd',
      'condition': 'checkout_angle_restricted_trace_subway_princess_runner',
  },
  'src/tests/restricted_traces/subway_surfers': {
      'packages': [
        {
            'package': 'angle/traces/subway_surfers',
            'version': 'version:5',
        },
      ],
      'dep_type': 'cipd',
      'condition': 'checkout_angle_restricted_trace_subway_surfers',
  },
  'src/tests/restricted_traces/summoners_war': {
      'packages': [
        {
            'package': 'angle/traces/summoners_war',
            'version': 'version:5',
        },
      ],
      'dep_type': 'cipd',
      'condition': 'checkout_angle_restricted_trace_summoners_war',
  },
  'src/tests/restricted_traces/super_mario_run': {
      'packages': [
        {
            'package': 'angle/traces/super_mario_run',
            'version': 'version:1',
        },
      ],
      'dep_type': 'cipd',
      'condition': 'checkout_angle_restricted_trace_super_mario_run',
  },
  'src/tests/restricted_traces/supertuxkart': {
      'packages': [
        {
            'package': 'angle/traces/supertuxkart',
            'version': 'version:1',
        },
      ],
      'dep_type': 'cipd',
      'condition': 'checkout_angle_restricted_trace_supertuxkart',
  },
  'src/tests/restricted_traces/supreme_duelist': {
      'packages': [
        {
            'package': 'angle/traces/supreme_duelist',
            'version': 'version:1',
        },
      ],
      'dep_type': 'cipd',
      'condition': 'checkout_angle_restricted_trace_supreme_duelist',
  },
  'src/tests/restricted_traces/survivor_io': {
      'packages': [
        {
            'package': 'angle/traces/survivor_io',
            'version': 'version:1',
        },
      ],
      'dep_type': 'cipd',
      'condition': 'checkout_angle_restricted_trace_survivor_io',
  },
  'src/tests/restricted_traces/talking_tom_hero_dash': {
      'packages': [
        {
            'package': 'angle/traces/talking_tom_hero_dash',
            'version': 'version:5',
        },
      ],
      'dep_type': 'cipd',
      'condition': 'checkout_angle_restricted_trace_talking_tom_hero_dash',
  },
  'src/tests/restricted_traces/temple_run_2': {
      'packages': [
        {
            'package': 'angle/traces/temple_run_2',
            'version': 'version:5',
        },
      ],
      'dep_type': 'cipd',
      'condition': 'checkout_angle_restricted_trace_temple_run_2',
  },
  'src/tests/restricted_traces/temple_run_300': {
      'packages': [
        {
            'package': 'angle/traces/temple_run_300',
            'version': 'version:5',
        },
      ],
      'dep_type': 'cipd',
      'condition': 'checkout_angle_restricted_trace_temple_run_300',
  },
  'src/tests/restricted_traces/tesla': {
      'packages': [
        {
            'package': 'angle/traces/tesla',
            'version': 'version:1',
        },
      ],
      'dep_type': 'cipd',
      'condition': 'checkout_angle_restricted_trace_tesla',
  },
  'src/tests/restricted_traces/teslagrad': {
      'packages': [
        {
            'package': 'angle/traces/teslagrad',
            'version': 'version:1',
        },
      ],
      'dep_type': 'cipd',
      'condition': 'checkout_angle_restricted_trace_teslagrad',
  },
  'src/tests/restricted_traces/tessellation': {
      'packages': [
        {
            'package': 'angle/traces/tessellation',
            'version': 'version:1',
        },
      ],
      'dep_type': 'cipd',
      'condition': 'checkout_angle_restricted_trace_tessellation',
  },
  'src/tests/restricted_traces/the_gardens_between': {
      'packages': [
        {
            'package': 'angle/traces/the_gardens_between',
            'version': 'version:1',
        },
      ],
      'dep_type': 'cipd',
      'condition': 'checkout_angle_restricted_trace_the_gardens_between',
  },
  'src/tests/restricted_traces/the_sims_mobile': {
      'packages': [
        {
            'package': 'angle/traces/the_sims_mobile',
            'version': 'version:1',
        },
      ],
      'dep_type': 'cipd',
      'condition': 'checkout_angle_restricted_trace_the_sims_mobile',
  },
  'src/tests/restricted_traces/the_witcher_monster_slayer': {
      'packages': [
        {
            'package': 'angle/traces/the_witcher_monster_slayer',
            'version': 'version:1',
        },
      ],
      'dep_type': 'cipd',
      'condition': 'checkout_angle_restricted_trace_the_witcher_monster_slayer',
  },
  'src/tests/restricted_traces/thief_puzzle': {
      'packages': [
        {
            'package': 'angle/traces/thief_puzzle',
            'version': 'version:1',
        },
      ],
      'dep_type': 'cipd',
      'condition': 'checkout_angle_restricted_trace_thief_puzzle',
  },
  'src/tests/restricted_traces/thimbleweed_park': {
      'packages': [
        {
            'package': 'angle/traces/thimbleweed_park',
            'version': 'version:1',
        },
      ],
      'dep_type': 'cipd',
      'condition': 'checkout_angle_restricted_trace_thimbleweed_park',
  },
  'src/tests/restricted_traces/tile_club': {
      'packages': [
        {
            'package': 'angle/traces/tile_club',
            'version': 'version:1',
        },
      ],
      'dep_type': 'cipd',
      'condition': 'checkout_angle_restricted_trace_tile_club',
  },
  'src/tests/restricted_traces/tmnt_shredders_revenge': {
      'packages': [
        {
            'package': 'angle/traces/tmnt_shredders_revenge',
            'version': 'version:1',
        },
      ],
      'dep_type': 'cipd',
      'condition': 'checkout_angle_restricted_trace_tmnt_shredders_revenge',
  },
  'src/tests/restricted_traces/toca_life_world': {
      'packages': [
        {
            'package': 'angle/traces/toca_life_world',
            'version': 'version:3',
        },
      ],
      'dep_type': 'cipd',
      'condition': 'checkout_angle_restricted_trace_toca_life_world',
  },
  'src/tests/restricted_traces/toon_blast': {
      'packages': [
        {
            'package': 'angle/traces/toon_blast',
            'version': 'version:6',
        },
      ],
      'dep_type': 'cipd',
      'condition': 'checkout_angle_restricted_trace_toon_blast',
  },
  'src/tests/restricted_traces/top_heroes_kingdom_saga': {
      'packages': [
        {
            'package': 'angle/traces/top_heroes_kingdom_saga',
            'version': 'version:1',
        },
      ],
      'dep_type': 'cipd',
      'condition': 'checkout_angle_restricted_trace_top_heroes_kingdom_saga',
  },
  'src/tests/restricted_traces/top_war': {
      'packages': [
        {
            'package': 'angle/traces/top_war',
            'version': 'version:1',
        },
      ],
      'dep_type': 'cipd',
      'condition': 'checkout_angle_restricted_trace_top_war',
  },
  'src/tests/restricted_traces/total_battle': {
      'packages': [
        {
            'package': 'angle/traces/total_battle',
            'version': 'version:1',
        },
      ],
      'dep_type': 'cipd',
      'condition': 'checkout_angle_restricted_trace_total_battle',
  },
  'src/tests/restricted_traces/tower_of_fantasy': {
      'packages': [
        {
            'package': 'angle/traces/tower_of_fantasy',
            'version': 'version:1',
        },
      ],
      'dep_type': 'cipd',
      'condition': 'checkout_angle_restricted_trace_tower_of_fantasy',
  },
  'src/tests/restricted_traces/township': {
      'packages': [
        {
            'package': 'angle/traces/township',
            'version': 'version:5',
        },
      ],
      'dep_type': 'cipd',
      'condition': 'checkout_angle_restricted_trace_township',
  },
  'src/tests/restricted_traces/traffic_rider': {
      'packages': [
        {
            'package': 'angle/traces/traffic_rider',
            'version': 'version:1',
        },
      ],
      'dep_type': 'cipd',
      'condition': 'checkout_angle_restricted_trace_traffic_rider',
  },
  'src/tests/restricted_traces/trex_200': {
      'packages': [
        {
            'package': 'angle/traces/trex_200',
            'version': 'version:5',
        },
      ],
      'dep_type': 'cipd',
      'condition': 'checkout_angle_restricted_trace_trex_200',
  },
  'src/tests/restricted_traces/uber': {
      'packages': [
        {
            'package': 'angle/traces/uber',
            'version': 'version:1',
        },
      ],
      'dep_type': 'cipd',
      'condition': 'checkout_angle_restricted_trace_uber',
  },
  'src/tests/restricted_traces/vainglory': {
      'packages': [
        {
            'package': 'angle/traces/vainglory',
            'version': 'version:1',
        },
      ],
      'dep_type': 'cipd',
      'condition': 'checkout_angle_restricted_trace_vainglory',
  },
  'src/tests/restricted_traces/vita_mahjong': {
      'packages': [
        {
            'package': 'angle/traces/vita_mahjong',
            'version': 'version:1',
        },
      ],
      'dep_type': 'cipd',
      'condition': 'checkout_angle_restricted_trace_vita_mahjong',
  },
  'src/tests/restricted_traces/walking_dead_survivors': {
      'packages': [
        {
            'package': 'angle/traces/walking_dead_survivors',
            'version': 'version:1',
        },
      ],
      'dep_type': 'cipd',
      'condition': 'checkout_angle_restricted_trace_walking_dead_survivors',
  },
  'src/tests/restricted_traces/war_planet_online': {
      'packages': [
        {
            'package': 'angle/traces/war_planet_online',
            'version': 'version:1',
        },
      ],
      'dep_type': 'cipd',
      'condition': 'checkout_angle_restricted_trace_war_planet_online',
  },
  'src/tests/restricted_traces/warcraft_rumble': {
      'packages': [
        {
            'package': 'angle/traces/warcraft_rumble',
            'version': 'version:1',
        },
      ],
      'dep_type': 'cipd',
      'condition': 'checkout_angle_restricted_trace_warcraft_rumble',
  },
  'src/tests/restricted_traces/warhammer_40000_freeblade': {
      'packages': [
        {
            'package': 'angle/traces/warhammer_40000_freeblade',
            'version': 'version:1',
        },
      ],
      'dep_type': 'cipd',
      'condition': 'checkout_angle_restricted_trace_warhammer_40000_freeblade',
  },
  'src/tests/restricted_traces/wayward_souls': {
      'packages': [
        {
            'package': 'angle/traces/wayward_souls',
            'version': 'version:1',
        },
      ],
      'dep_type': 'cipd',
      'condition': 'checkout_angle_restricted_trace_wayward_souls',
  },
  'src/tests/restricted_traces/whatsapp': {
      'packages': [
        {
            'package': 'angle/traces/whatsapp',
            'version': 'version:5',
        },
      ],
      'dep_type': 'cipd',
      'condition': 'checkout_angle_restricted_trace_whatsapp',
  },
  'src/tests/restricted_traces/whiteout_survival': {
      'packages': [
        {
            'package': 'angle/traces/whiteout_survival',
            'version': 'version:1',
        },
      ],
      'dep_type': 'cipd',
      'condition': 'checkout_angle_restricted_trace_whiteout_survival',
  },
  'src/tests/restricted_traces/woodoku': {
      'packages': [
        {
            'package': 'angle/traces/woodoku',
            'version': 'version:1',
        },
      ],
      'dep_type': 'cipd',
      'condition': 'checkout_angle_restricted_trace_woodoku',
  },
  'src/tests/restricted_traces/words_crush': {
      'packages': [
        {
            'package': 'angle/traces/words_crush',
            'version': 'version:1',
        },
      ],
      'dep_type': 'cipd',
      'condition': 'checkout_angle_restricted_trace_words_crush',
  },
  'src/tests/restricted_traces/words_of_wonders': {
      'packages': [
        {
            'package': 'angle/traces/words_of_wonders',
            'version': 'version:1',
        },
      ],
      'dep_type': 'cipd',
      'condition': 'checkout_angle_restricted_trace_words_of_wonders',
  },
  'src/tests/restricted_traces/words_with_friends_2': {
      'packages': [
        {
            'package': 'angle/traces/words_with_friends_2',
            'version': 'version:5',
        },
      ],
      'dep_type': 'cipd',
      'condition': 'checkout_angle_restricted_trace_words_with_friends_2',
  },
  'src/tests/restricted_traces/wordscapes': {
      'packages': [
        {
            'package': 'angle/traces/wordscapes',
            'version': 'version:5',
        },
      ],
      'dep_type': 'cipd',
      'condition': 'checkout_angle_restricted_trace_wordscapes',
  },
  'src/tests/restricted_traces/world_cricket_championship_2': {
      'packages': [
        {
            'package': 'angle/traces/world_cricket_championship_2',
            'version': 'version:5',
        },
      ],
      'dep_type': 'cipd',
      'condition': 'checkout_angle_restricted_trace_world_cricket_championship_2',
  },
  'src/tests/restricted_traces/world_of_kings': {
      'packages': [
        {
            'package': 'angle/traces/world_of_kings',
            'version': 'version:5',
        },
      ],
      'dep_type': 'cipd',
      'condition': 'checkout_angle_restricted_trace_world_of_kings',
  },
  'src/tests/restricted_traces/world_of_tanks_blitz': {
      'packages': [
        {
            'package': 'angle/traces/world_of_tanks_blitz',
            'version': 'version:5',
        },
      ],
      'dep_type': 'cipd',
      'condition': 'checkout_angle_restricted_trace_world_of_tanks_blitz',
  },
  'src/tests/restricted_traces/world_war_doh': {
      'packages': [
        {
            'package': 'angle/traces/world_war_doh',
            'version': 'version:5',
        },
      ],
      'dep_type': 'cipd',
      'condition': 'checkout_angle_restricted_trace_world_war_doh',
  },
  'src/tests/restricted_traces/worms_zone_io': {
      'packages': [
        {
            'package': 'angle/traces/worms_zone_io',
            'version': 'version:5',
        },
      ],
      'dep_type': 'cipd',
      'condition': 'checkout_angle_restricted_trace_worms_zone_io',
  },
  'src/tests/restricted_traces/wuthering_waves': {
      'packages': [
        {
            'package': 'angle/traces/wuthering_waves',
            'version': 'version:1',
        },
      ],
      'dep_type': 'cipd',
      'condition': 'checkout_angle_restricted_trace_wuthering_waves',
  },
  'src/tests/restricted_traces/zenonia_4': {
      'packages': [
        {
            'package': 'angle/traces/zenonia_4',
            'version': 'version:1',
        },
      ],
      'dep_type': 'cipd',
      'condition': 'checkout_angle_restricted_trace_zenonia_4',
  },
  'src/tests/restricted_traces/zillow': {
      'packages': [
        {
            'package': 'angle/traces/zillow',
            'version': 'version:5',
        },
      ],
      'dep_type': 'cipd',
      'condition': 'checkout_angle_restricted_trace_zillow',
  },
  'src/tests/restricted_traces/zombie_smasher': {
      'packages': [
        {
            'package': 'angle/traces/zombie_smasher',
            'version': 'version:1',
        },
      ],
      'dep_type': 'cipd',
      'condition': 'checkout_angle_restricted_trace_zombie_smasher',
  },
  # === ANGLE Restricted Trace Generated Code End ===

  # === ANDROID_DEPS Generated Code Start ===
  # Generated by //third_party/android_deps/fetch_all.py
  'third_party/android_deps/cipd/libs/com_android_support_support_annotations': {
      'packages': [
          {
              'package': 'chromium/third_party/android_deps/libs/com_android_support_support_annotations',
              'version': 'version:2@28.0.0.cr1',
          },
      ],
      'condition': 'checkout_android and not build_with_chromium and non_git_source',
      'dep_type': 'cipd',
  },

  'third_party/android_deps/cipd/libs/com_android_tools_common': {
      'packages': [
          {
              'package': 'chromium/third_party/android_deps/libs/com_android_tools_common',
              'version': 'version:2@30.2.0-beta01.cr1',
          },
      ],
      'condition': 'checkout_android and not build_with_chromium and non_git_source',
      'dep_type': 'cipd',
  },

  'third_party/android_deps/cipd/libs/com_android_tools_layoutlib_layoutlib_api': {
      'packages': [
          {
              'package': 'chromium/third_party/android_deps/libs/com_android_tools_layoutlib_layoutlib_api',
              'version': 'version:2@30.2.0-beta01.cr1',
          },
      ],
      'condition': 'checkout_android and not build_with_chromium and non_git_source',
      'dep_type': 'cipd',
  },

  'third_party/android_deps/cipd/libs/com_android_tools_sdk_common': {
      'packages': [
          {
              'package': 'chromium/third_party/android_deps/libs/com_android_tools_sdk_common',
              'version': 'version:2@30.2.0-beta01.cr1',
          },
      ],
      'condition': 'checkout_android and not build_with_chromium and non_git_source',
      'dep_type': 'cipd',
  },

  'third_party/android_deps/cipd/libs/com_google_android_apps_common_testing_accessibility_framework_accessibility_test_framework': {
      'packages': [
          {
              'package': 'chromium/third_party/android_deps/libs/com_google_android_apps_common_testing_accessibility_framework_accessibility_test_framework',
              'version': 'version:2@4.0.0.cr1',
          },
      ],
      'condition': 'checkout_android and not build_with_chromium and non_git_source',
      'dep_type': 'cipd',
  },

  'third_party/android_deps/cipd/libs/com_googlecode_java_diff_utils_diffutils': {
      'packages': [
          {
              'package': 'chromium/third_party/android_deps/libs/com_googlecode_java_diff_utils_diffutils',
              'version': 'version:2@1.3.0.cr1',
          },
      ],
      'condition': 'checkout_android and not build_with_chromium and non_git_source',
      'dep_type': 'cipd',
  },

  'third_party/android_deps/cipd/libs/com_squareup_javapoet': {
      'packages': [
          {
              'package': 'chromium/third_party/android_deps/libs/com_squareup_javapoet',
              'version': 'version:2@1.13.0.cr1',
          },
      ],
      'condition': 'checkout_android and not build_with_chromium and non_git_source',
      'dep_type': 'cipd',
  },

  'third_party/android_deps/cipd/libs/net_bytebuddy_byte_buddy': {
      'packages': [
          {
              'package': 'chromium/third_party/android_deps/libs/net_bytebuddy_byte_buddy',
              'version': 'version:2@1.14.12.cr1',
          },
      ],
      'condition': 'checkout_android and not build_with_chromium and non_git_source',
      'dep_type': 'cipd',
  },

  'third_party/android_deps/cipd/libs/net_bytebuddy_byte_buddy_agent': {
      'packages': [
          {
              'package': 'chromium/third_party/android_deps/libs/net_bytebuddy_byte_buddy_agent',
              'version': 'version:2@1.14.12.cr1',
          },
      ],
      'condition': 'checkout_android and not build_with_chromium and non_git_source',
      'dep_type': 'cipd',
  },

  'third_party/android_deps/cipd/libs/org_ccil_cowan_tagsoup_tagsoup': {
      'packages': [
          {
              'package': 'chromium/third_party/android_deps/libs/org_ccil_cowan_tagsoup_tagsoup',
              'version': 'version:2@1.2.1.cr1',
          },
      ],
      'condition': 'checkout_android and not build_with_chromium and non_git_source',
      'dep_type': 'cipd',
  },

  'third_party/android_deps/cipd/libs/org_checkerframework_checker_compat_qual': {
      'packages': [
          {
              'package': 'chromium/third_party/android_deps/libs/org_checkerframework_checker_compat_qual',
              'version': 'version:2@2.5.5.cr1',
          },
      ],
      'condition': 'checkout_android and not build_with_chromium and non_git_source',
      'dep_type': 'cipd',
  },

  'third_party/android_deps/cipd/libs/org_jetbrains_kotlin_kotlin_android_extensions_runtime': {
      'packages': [
          {
              'package': 'chromium/third_party/android_deps/libs/org_jetbrains_kotlin_kotlin_android_extensions_runtime',
              'version': 'version:2@1.9.22.cr1',
          },
      ],
      'condition': 'checkout_android and not build_with_chromium and non_git_source',
      'dep_type': 'cipd',
  },

  'third_party/android_deps/cipd/libs/org_jetbrains_kotlin_kotlin_parcelize_runtime': {
      'packages': [
          {
              'package': 'chromium/third_party/android_deps/libs/org_jetbrains_kotlin_kotlin_parcelize_runtime',
              'version': 'version:2@1.9.22.cr1',
          },
      ],
      'condition': 'checkout_android and not build_with_chromium and non_git_source',
      'dep_type': 'cipd',
  },

  'third_party/android_deps/cipd/libs/org_jetbrains_kotlinx_atomicfu_jvm': {
      'packages': [
          {
              'package': 'chromium/third_party/android_deps/libs/org_jetbrains_kotlinx_atomicfu_jvm',
              'version': 'version:2@0.23.2.cr1',
          },
      ],
      'condition': 'checkout_android and not build_with_chromium and non_git_source',
      'dep_type': 'cipd',
  },

  'third_party/android_deps/cipd/libs/org_jetbrains_kotlinx_kotlinx_coroutines_guava': {
      'packages': [
          {
              'package': 'chromium/third_party/android_deps/libs/org_jetbrains_kotlinx_kotlinx_coroutines_guava',
              'version': 'version:2@1.8.1.cr1',
          },
      ],
      'condition': 'checkout_android and not build_with_chromium and non_git_source',
      'dep_type': 'cipd',
  },

  'third_party/android_deps/cipd/libs/org_jsoup_jsoup': {
      'packages': [
          {
              'package': 'chromium/third_party/android_deps/libs/org_jsoup_jsoup',
              'version': 'version:2@1.15.1.cr1',
          },
      ],
      'condition': 'checkout_android and not build_with_chromium and non_git_source',
      'dep_type': 'cipd',
  },

  'third_party/android_deps/cipd/libs/org_mockito_mockito_android': {
      'packages': [
          {
              'package': 'chromium/third_party/android_deps/libs/org_mockito_mockito_android',
              'version': 'version:2@5.11.0.cr1',
          },
      ],
      'condition': 'checkout_android and not build_with_chromium and non_git_source',
      'dep_type': 'cipd',
  },

  'third_party/android_deps/cipd/libs/org_mockito_mockito_core': {
      'packages': [
          {
              'package': 'chromium/third_party/android_deps/libs/org_mockito_mockito_core',
              'version': 'version:2@5.11.0.cr1',
          },
      ],
      'condition': 'checkout_android and not build_with_chromium and non_git_source',
      'dep_type': 'cipd',
  },

  'third_party/android_deps/cipd/libs/org_mockito_mockito_subclass': {
      'packages': [
          {
              'package': 'chromium/third_party/android_deps/libs/org_mockito_mockito_subclass',
              'version': 'version:2@5.11.0.cr1',
          },
      ],
      'condition': 'checkout_android and not build_with_chromium and non_git_source',
      'dep_type': 'cipd',
  },

  'third_party/android_deps/cipd/libs/org_objenesis_objenesis': {
      'packages': [
          {
              'package': 'chromium/third_party/android_deps/libs/org_objenesis_objenesis',
              'version': 'version:2@3.3.cr1',
          },
      ],
      'condition': 'checkout_android and not build_with_chromium and non_git_source',
      'dep_type': 'cipd',
  },

  # === ANDROID_DEPS Generated Code End ===
}

hooks = [
  {
    # Ensure that the DEPS'd "depot_tools" has its self-update capability
    # disabled.
    'name': 'disable_depot_tools_selfupdate',
    'pattern': '.',
    'condition': 'not build_with_chromium',
    'action': [
        'python3',
        'third_party/depot_tools/update_depot_tools_toggle.py',
        '--disable',
    ],
  },
  {
    'name': 'sysroot_x86',
    'pattern': '.',
    'condition': 'checkout_linux and ((checkout_x86 or checkout_x64) and not build_with_chromium)',
    'action': ['python3', 'build/linux/sysroot_scripts/install-sysroot.py',
               '--arch=x86'],
  },
  {
    'name': 'sysroot_x64',
    'pattern': '.',
    'condition': 'checkout_linux and (checkout_x64 and not build_with_chromium)',
    'action': ['python3', 'build/linux/sysroot_scripts/install-sysroot.py',
               '--arch=x64'],
  },
  {
    # Case-insensitivity for the Win SDK. Must run before win_toolchain below.
    'name': 'ciopfs_linux',
    'pattern': '.',
    'condition': 'checkout_win and host_os == "linux" and not build_with_chromium',
    'action': [ 'python3',
                'third_party/depot_tools/download_from_google_storage.py',
                '--no_resume',
                '--bucket', 'chromium-browser-clang/ciopfs',
                '-s', 'build/ciopfs.sha1',
    ]
  },
  {
    # Update the Windows toolchain if necessary.  Must run before 'clang' below.
    'name': 'win_toolchain',
    'pattern': '.',
    'condition': 'checkout_win and not build_with_chromium',
    'action': ['python3', 'build/vs_toolchain.py', 'update', '--force'],
  },
  {
    # Update the Mac toolchain if necessary.
    'name': 'mac_toolchain',
    'pattern': '.',
    'condition': 'checkout_mac and not build_with_chromium',
    'action': ['python3', 'build/mac_toolchain.py'],
  },

  {
    # Note: On Win, this should run after win_toolchain, as it may use it.
    'name': 'clang',
    'pattern': '.',
    'action': ['python3', 'tools/clang/scripts/update.py'],
    'condition': 'not build_with_chromium',
  },
  {
    # Pull down one additional llvm dependency
    'name': 'llvm_objdump',
    'pattern': '.',
    'action': ['python3', 'tools/clang/scripts/update.py', '--package', 'objdump'],
    'condition': 'not build_with_chromium',
  },

  {
    'name': 'rust',
    'pattern': '.',
    'action': ['python3', 'tools/rust/update_rust.py'],
    'condition': 'not build_with_chromium',
  },

  {
    # Update LASTCHANGE.
    'name': 'lastchange',
    'pattern': '.',
    'condition': 'not build_with_chromium',
    'action': ['python3', 'build/util/lastchange.py',
               '-o', 'build/util/LASTCHANGE'],
  },

  {
    'name': 'rc_linux',
    'pattern': '.',
    'condition': 'checkout_win and host_os == "linux" and not build_with_chromium',
    'action': [ 'python3',
                'third_party/depot_tools/download_from_google_storage.py',
                '--no_resume',
                '--bucket', 'chromium-browser-clang/rc',
                '-s', 'build/toolchain/win/rc/linux64/rc.sha1',
    ]
  },

  # Download glslang validator binary for Linux.
  {
    'name': 'linux_glslang_validator',
    'pattern': '.',
    'condition': 'checkout_linux and not build_with_chromium',
    'action': [ 'python3',
                'third_party/depot_tools/download_from_google_storage.py',
                '--no_resume',
                '--platform=linux*',
                '--bucket', 'angle-glslang-validator',
                '-s', 'tools/glslang/glslang_validator.sha1',
    ],
  },

  # Download glslang validator binary for Windows.
  {
    'name': 'win_glslang_validator',
    'pattern': '.',
    'condition': 'checkout_win and not build_with_chromium',
    'action': [ 'python3',
                'third_party/depot_tools/download_from_google_storage.py',
                '--no_resume',
                '--platform=win32*',
                '--bucket', 'angle-glslang-validator',
                '-s', 'tools/glslang/glslang_validator.exe.sha1',
    ],
  },

  # Download flex/bison binaries for Linux.
  {
    'name': 'linux_flex_bison',
    'pattern': '.',
    'condition': 'checkout_linux and not build_with_chromium',
    'action': [ 'python3',
                'third_party/depot_tools/download_from_google_storage.py',
                '--no_resume',
                '--platform=linux*',
                '--bucket', 'angle-flex-bison',
                '-d', 'tools/flex-bison/linux/',
    ],
  },

  # Download flex/bison binaries for Mac.
  {
    'name': 'mac_flex_bison',
    'pattern': '.',
    'condition': 'checkout_mac and not build_with_chromium',
    'action': [ 'python3',
                'third_party/depot_tools/download_from_google_storage.py',
                '--no_resume',
                '--platform=darwin*',
                '--bucket', 'angle-flex-bison',
                '-d', 'tools/flex-bison/mac/',
    ],
  },

  # Download flex/bison binaries for Windows.
  {
    'name': 'win_flex_bison',
    'pattern': '.',
    'condition': 'checkout_win and not build_with_chromium',
    'action': [ 'python3',
                'third_party/depot_tools/download_from_google_storage.py',
                '--no_resume',
                '--platform=win32*',
                '--bucket', 'angle-flex-bison',
                '-d', 'tools/flex-bison/windows/',
    ],
  },

  # Set up an input file for the Mesa setup step.
  {
    'name': 'mesa_input',
    'pattern': '.',
    'condition': 'checkout_angle_mesa',
    'action': [ 'python3', 'third_party/mesa/mesa_build.py', 'runhook', ],
  },

  # Configure remote exec cfg files
  {
    'name': 'configure_reclient_cfgs',
    'pattern': '.',
    'condition': 'download_remoteexec_cfg and not build_with_chromium and not (host_os == "linux" and host_cpu == "arm64")',
    'action': ['python3',
               'buildtools/reclient_cfgs/configure_reclient_cfgs.py',
               '--rbe_instance',
               Var('rbe_instance'),
               '--reproxy_cfg_template',
               'reproxy.cfg.template',
               '--rewrapper_cfg_project',
               Var('rewrapper_cfg_project'),
               '--quiet',
               ],
  },
  # Configure Siso for developer builds.
  {
    'name': 'configure_siso',
    'pattern': '.',
    'condition': 'not build_with_chromium',
    'action': ['python3',
               'build/config/siso/configure_siso.py',
               '--rbe_instance',
               Var('rbe_instance'),
               ],
  },
]

recursedeps = [
  'buildtools',
  'third_party/jsoncpp',
  'third_party/dawn',
]

skip_child_includes = [
    'third_party'
]<|MERGE_RESOLUTION|>--- conflicted
+++ resolved
@@ -818,13 +818,8 @@
   },
 
 
-<<<<<<< HEAD
-  'third_party/llvm/src': {
-    'url': Var('chromium_git') + '/external/github.com/llvm/llvm-project@7baa7edc00c5c92e2d17bae760db2e6df97dcec6',
-=======
   'third_party/libpng/src': {
     'url': Var('android_git') + '/platform/external/libpng@d2ece84bd73af1cd5fae5e7574f79b40e5de4fba',
->>>>>>> 88dca537
     'condition': 'not build_with_chromium',
   },
 
